--- conflicted
+++ resolved
@@ -632,13 +632,8 @@
             "signatures": set()
         }
 
-<<<<<<< HEAD
-        with concurrent.futures.ThreadPoolExecutor(4) as executor:
+        with APMAwareThreadPoolExecutor(4) as executor:
             res_ac = executor.submit(list_file_active_keys, sha256, user["access_control"], index_type=index_type)
-=======
-        with APMAwareThreadPoolExecutor(4) as executor:
-            res_ac = executor.submit(list_file_active_keys, sha256, user["access_control"])
->>>>>>> 30eb880a
             res_parents = executor.submit(list_file_parents, sha256, user["access_control"])
             res_children = executor.submit(list_file_childrens, sha256, user["access_control"])
             res_meta = executor.submit(STORAGE.get_file_submission_meta, sha256,
