--- conflicted
+++ resolved
@@ -1,11 +1,8 @@
 import typing
 
 import hauntedhouse
-<<<<<<< HEAD
 from assemblyline.common.isotime import now_as_iso
-=======
 from assemblyline.common.threading import APMAwareThreadPoolExecutor
->>>>>>> f9ec3987
 from assemblyline.datastore.collection import Index
 from assemblyline.datastore.exceptions import SearchException
 from assemblyline.odm.models.user import ROLES
@@ -212,82 +209,82 @@
         return make_api_response("", f"{e}", 400)
 
 
-@retrohunt_api.route("/", methods=["GET", "POST"])
-@api_login(require_role=["retrohunt_view"])
-def search_retrohunt_jobs(**kwargs):
-    """
-    Search through the retrohunt index for a given query.
-    Uses lucene search syntax for query.
-
-    Optional Arguments:
-        query                   =>  Query to search for
-        offset                  =>  Offset in the results
-        rows                    =>  Number of results per page
-        sort                    =>  How to sort the results (not available in deep paging)
-        fl                      =>  List of fields to return
-        filters                 =>  List of additional filter queries limit the data
-
-    Data Block (POST ONLY):
-    {
-        "query": "*",           =>  Query to search for
-        "offset": 0,            =>  Offset in the results
-        "rows": 100,            =>  Max number of results
-        "sort": "field asc",    =>  How to sort the results
-        "fl": "id,score",       =>  List of fields to return
-        "filters": ['fq']       =>  List of additional filter queries limit the data
-    }
-
-    Result example:
-    {
-        "total": 201,           =>  Total retrohunt jobs found
-        "offset": 0,            =>  Offset in the retrohunt job list
-        "rows": 20,             =>  Number of retrohunt jobs returned
-        "items": []             =>  List of retrohunt jobs
-    }
-    """
-    user = kwargs['user']
-
-    # Make sure retrohunt is configured
-    if haunted_house_client is None:
-        return make_api_response({}, err="retrohunt not configured for this system", status_code=501)
-
-    # Get the request parameters and apply the multi_field parameter to it
-    multi_fields = ['filters']
-    if request.method == "POST":
-        req_data = request.json
-        params = {k: req_data.get(k, None) for k in multi_fields if req_data.get(k, None) is not None}
-    else:
-        req_data = request.args
-        params = {k: req_data.getlist(k, None) for k in multi_fields if req_data.get(k, None) is not None}
-
-    # Set the default search parameters
-    params.setdefault('query', '*')
-    params.setdefault('offset', '0')
-    params.setdefault('rows', '20')
-    params.setdefault('sort', 'created_time desc')
-    params.setdefault('access_control', user['access_control'])
-    params.setdefault('as_obj', False)
-    params.setdefault('index_type', Index.HOT_AND_ARCHIVE)
-    params.setdefault('track_total_hits', True)
-
-    # Append the other request parameters
-    fields = ["query", "offset", "rows", "sort", "fl", 'track_total_hits']
-    params.update({k: req_data.get(k, None) for k in fields if req_data.get(k, None) is not None})
-
-    try:
-        result = STORAGE.retrohunt.search(**params)
-        items = result.get('items', [])
-
-        with APMAwareThreadPoolExecutor(len(items)) as executor:
-            res = {item['key']: { **item, 'query': f'search:"{item["key"]}"'} for item in items}
-            res = {k: executor.submit(STORAGE.retrohunt_hit.search, query=f"search:{item['key']}", offset=0, rows=10000, fl='sha256', access_control=user['access_control'], as_obj=False) for k, item in res.items()}
-            res = {k: [result['sha256'] for result in item.result()['items']] for k, item in res.items()}
-            res = {k: executor.submit(STORAGE.file.search, query='*', rows=0, key_space=key_space, access_control=user['access_control'], as_obj=False) for k, key_space in res.items()}
-            res = {k: item.result()['total'] for k, item in res.items()}
-            result['items'] = [{**item, 'total_hits': res[item['key']] if item['key'] in res else 0} for item in items]
-            return make_api_response(result)
-    except SearchException as e:
-        return make_api_response("", f"SearchException: {e}", 400)
+# @retrohunt_api.route("/", methods=["GET", "POST"])
+# @api_login(require_role=["retrohunt_view"])
+# def search_retrohunt_jobs(**kwargs):
+#     """
+#     Search through the retrohunt index for a given query.
+#     Uses lucene search syntax for query.
+
+#     Optional Arguments:
+#         query                   =>  Query to search for
+#         offset                  =>  Offset in the results
+#         rows                    =>  Number of results per page
+#         sort                    =>  How to sort the results (not available in deep paging)
+#         fl                      =>  List of fields to return
+#         filters                 =>  List of additional filter queries limit the data
+
+#     Data Block (POST ONLY):
+#     {
+#         "query": "*",           =>  Query to search for
+#         "offset": 0,            =>  Offset in the results
+#         "rows": 100,            =>  Max number of results
+#         "sort": "field asc",    =>  How to sort the results
+#         "fl": "id,score",       =>  List of fields to return
+#         "filters": ['fq']       =>  List of additional filter queries limit the data
+#     }
+
+#     Result example:
+#     {
+#         "total": 201,           =>  Total retrohunt jobs found
+#         "offset": 0,            =>  Offset in the retrohunt job list
+#         "rows": 20,             =>  Number of retrohunt jobs returned
+#         "items": []             =>  List of retrohunt jobs
+#     }
+#     """
+#     user = kwargs['user']
+
+#     # Make sure retrohunt is configured
+#     if haunted_house_client is None:
+#         return make_api_response({}, err="retrohunt not configured for this system", status_code=501)
+
+#     # Get the request parameters and apply the multi_field parameter to it
+#     multi_fields = ['filters']
+#     if request.method == "POST":
+#         req_data = request.json
+#         params = {k: req_data.get(k, None) for k in multi_fields if req_data.get(k, None) is not None}
+#     else:
+#         req_data = request.args
+#         params = {k: req_data.getlist(k, None) for k in multi_fields if req_data.get(k, None) is not None}
+
+#     # Set the default search parameters
+#     params.setdefault('query', '*')
+#     params.setdefault('offset', '0')
+#     params.setdefault('rows', '20')
+#     params.setdefault('sort', 'created_time desc')
+#     params.setdefault('access_control', user['access_control'])
+#     params.setdefault('as_obj', False)
+#     params.setdefault('index_type', Index.HOT_AND_ARCHIVE)
+#     params.setdefault('track_total_hits', True)
+
+#     # Append the other request parameters
+#     fields = ["query", "offset", "rows", "sort", "fl", 'track_total_hits']
+#     params.update({k: req_data.get(k, None) for k in fields if req_data.get(k, None) is not None})
+
+#     try:
+#         result = STORAGE.retrohunt.search(**params)
+#         items = result.get('items', [])
+
+#         with APMAwareThreadPoolExecutor(len(items)) as executor:
+#             res = {item['key']: { **item, 'query': f'search:"{item["key"]}"'} for item in items}
+#             res = {k: executor.submit(STORAGE.retrohunt_hit.search, query=f"search:{item['key']}", offset=0, rows=10000, fl='sha256', access_control=user['access_control'], as_obj=False) for k, item in res.items()}
+#             res = {k: [result['sha256'] for result in item.result()['items']] for k, item in res.items()}
+#             res = {k: executor.submit(STORAGE.file.search, query='*', rows=0, key_space=key_space, access_control=user['access_control'], as_obj=False) for k, key_space in res.items()}
+#             res = {k: item.result()['total'] for k, item in res.items()}
+#             result['items'] = [{**item, 'total_hits': res[item['key']] if item['key'] in res else 0} for item in items]
+#             return make_api_response(result)
+#     except SearchException as e:
+#         return make_api_response("", f"SearchException: {e}", 400)
 
 
 @retrohunt_api.route("/<id>/", methods=["GET", "POST"])
@@ -334,16 +331,6 @@
     if haunted_house_client is None:
         return make_api_response({}, err="retrohunt not configured for this system", status_code=501)
 
-<<<<<<< HEAD
-    # Get the latest retrohunt job information from both Elasticsearch and HauntedHouse
-    doc = STORAGE.retrohunt.get(code, as_obj=False)
-
-    if doc is None:
-        return make_api_response({}, err="Not Found.", status_code=404)
-    if not CLASSIFICATION.is_accessible(user['classification'], doc['classification']):
-        return make_api_response({}, err="Access denied.", status_code=403)
-
-=======
     doc = STORAGE.retrohunt.get(id, as_obj=False)
     if not doc:
         return make_api_response({}, "This retrohunt job does not exist...", 404)
@@ -351,131 +338,130 @@
     if not user or not CLASSIFICATION.is_accessible(user['classification'], doc['classification']):
         return make_api_response({}, err="Access denied.", status_code=403)
 
-    doc['total_errors'] = len(doc['errors'])
-    doc['total_warnings'] = len(doc['warnings'])
-    doc.pop('warnings', None)
-    doc.pop('errors', None)
->>>>>>> f9ec3987
+    # doc['total_errors'] = len(doc['errors'])
+    # doc['total_warnings'] = len(doc['warnings'])
+    # doc.pop('warnings', None)
+    # doc.pop('errors', None)
     return make_api_response(doc)
 
 
-@retrohunt_api.route("/hits/<id>/", methods=["GET", "POST"])
-@api_login(require_role=[ROLES.retrohunt_view])
-def get_retrohunt_job_hits(id, **kwargs):
-    """
-    Get hit results of a retrohunt job completed or in progress.
-
-    Variables:
-        id                    =>  ID of the retrohunt job to be retrieved
-
-    Optional Arguments:
-        query                   =>  Query to filter the file list
-        offset                  =>  Offset at which we start giving files
-        rows                    =>  Number of files to return
-        filters                 =>  List of additional filter queries limit the data
-        sort                    =>  How to sort the results (not available in deep paging)
-        fl                      =>  List of fields to return
-
-    Data Block (POST ONLY):
-    {
-        "query": "id:*",        =>  Query to filter the file list
-        "offset": "0",          =>  Offset at which we start giving files
-        "rows": "0",            =>  Number of files to return
-        "filters": "0",         =>  List of additional filter queries limit the data
-        "sort": "0",            =>  How to sort the results (not available in deep paging)
-        "fl": "0",              =>  List of fields to return
-        "filters": ['fq']
-    }
-
-    Response Fields:
-    {
-        "total": 200,           #   Total results found
-        "offset": 0,            #   Offset in the result list
-        "rows": 100,            #   Number of results returned
-        "items": [              #   List of files
-            {
-                "classification": "TLP:CLEAR",
-                "entropy": 0.00,
-                "from_archive": False,
-                "id": "0aa",
-                "is_section_image": False,
-                "label_categories": {
-                    "attribution": [],
-                    "info": [],
-                    "technique": []
-                },
-                "labels": [],
-                "md5": "0aa",
-                "seen": {
-                    "count": 1,
-                    "first": "2023-01-01T00:00:00.000000Z",
-                    "last": "2023-01-01T00:00:00.000000Z"
-                },
-                "sha1": "0aa",
-                "sha256": "0aa",
-                "size": 100,
-                "tlsh": "T134",
-                "type": "text/json"
-            },
-            {
-                ...
-            }
-        ]
-    }
-    """
-    user = kwargs['user']
-
-    # Make sure retrohunt is configured
-    if haunted_house_client is None:
-        return make_api_response({}, err="retrohunt not configured for this system", status_code=501)
-
-    doc = STORAGE.retrohunt.get(id, as_obj=False)
-    if not doc:
-        return make_api_response({}, "This retrohunt job does not exist...", 404)
-
-    if not user or not CLASSIFICATION.is_accessible(user['classification'], doc['classification']):
-        return make_api_response({}, err="Access denied.", status_code=403)
+# @retrohunt_api.route("/hits/<id>/", methods=["GET", "POST"])
+# @api_login(require_role=[ROLES.retrohunt_view])
+# def get_retrohunt_job_hits(id, **kwargs):
+#     """
+#     Get hit results of a retrohunt job completed or in progress.
+
+#     Variables:
+#         id                    =>  ID of the retrohunt job to be retrieved
+
+#     Optional Arguments:
+#         query                   =>  Query to filter the file list
+#         offset                  =>  Offset at which we start giving files
+#         rows                    =>  Number of files to return
+#         filters                 =>  List of additional filter queries limit the data
+#         sort                    =>  How to sort the results (not available in deep paging)
+#         fl                      =>  List of fields to return
+
+#     Data Block (POST ONLY):
+#     {
+#         "query": "id:*",        =>  Query to filter the file list
+#         "offset": "0",          =>  Offset at which we start giving files
+#         "rows": "0",            =>  Number of files to return
+#         "filters": "0",         =>  List of additional filter queries limit the data
+#         "sort": "0",            =>  How to sort the results (not available in deep paging)
+#         "fl": "0",              =>  List of fields to return
+#         "filters": ['fq']
+#     }
+
+#     Response Fields:
+#     {
+#         "total": 200,           #   Total results found
+#         "offset": 0,            #   Offset in the result list
+#         "rows": 100,            #   Number of results returned
+#         "items": [              #   List of files
+#             {
+#                 "classification": "TLP:CLEAR",
+#                 "entropy": 0.00,
+#                 "from_archive": False,
+#                 "id": "0aa",
+#                 "is_section_image": False,
+#                 "label_categories": {
+#                     "attribution": [],
+#                     "info": [],
+#                     "technique": []
+#                 },
+#                 "labels": [],
+#                 "md5": "0aa",
+#                 "seen": {
+#                     "count": 1,
+#                     "first": "2023-01-01T00:00:00.000000Z",
+#                     "last": "2023-01-01T00:00:00.000000Z"
+#                 },
+#                 "sha1": "0aa",
+#                 "sha256": "0aa",
+#                 "size": 100,
+#                 "tlsh": "T134",
+#                 "type": "text/json"
+#             },
+#             {
+#                 ...
+#             }
+#         ]
+#     }
+#     """
+#     user = kwargs['user']
+
+#     # Make sure retrohunt is configured
+#     if haunted_house_client is None:
+#         return make_api_response({}, err="retrohunt not configured for this system", status_code=501)
+
+#     doc = STORAGE.retrohunt.get(id, as_obj=False)
+#     if not doc:
+#         return make_api_response({}, "This retrohunt job does not exist...", 404)
+
+#     if not user or not CLASSIFICATION.is_accessible(user['classification'], doc['classification']):
+#         return make_api_response({}, err="Access denied.", status_code=403)
     
-    try:
-        params = {
-            'query': f"search:{id}",
-            'offset': 0,
-            'rows': 10000,
-            'fl': 'sha256',
-            'as_obj': False,
-            'index_type': Index.HOT_AND_ARCHIVE,
-            'track_total_hits': True
-        }
-
-        hits = STORAGE.retrohunt_hit.search(**params)
-        key_space = [item['sha256'] for item in hits['items']]
-
-        params = {
-            'query': '*',
-            'offset': 0,
-            'rows': 10,
-            'sort': 'seen.last desc',
-            'access_control': user['access_control'],
-            'as_obj': False,
-            'index_type': Index.HOT_AND_ARCHIVE,
-            'track_total_hits': True,
-            'key_space': key_space
-        }
-
-        multi_fields = ['filters']
-        if request.method == "POST":
-            req_data = request.json
-            params.update({k: req_data.get(k, None) for k in multi_fields if req_data.get(k, None) is not None})
-        else:
-            req_data = request.args
-            params.update({k: req_data.getlist(k, None) for k in multi_fields if req_data.get(k, None) is not None})
+#     try:
+#         params = {
+#             'query': f"search:{id}",
+#             'offset': 0,
+#             'rows': 10000,
+#             'fl': 'sha256',
+#             'as_obj': False,
+#             'index_type': Index.HOT_AND_ARCHIVE,
+#             'track_total_hits': True
+#         }
+
+#         hits = STORAGE.retrohunt_hit.search(**params)
+#         key_space = [item['sha256'] for item in hits['items']]
+
+#         params = {
+#             'query': '*',
+#             'offset': 0,
+#             'rows': 10,
+#             'sort': 'seen.last desc',
+#             'access_control': user['access_control'],
+#             'as_obj': False,
+#             'index_type': Index.HOT_AND_ARCHIVE,
+#             'track_total_hits': True,
+#             'key_space': key_space
+#         }
+
+#         multi_fields = ['filters']
+#         if request.method == "POST":
+#             req_data = request.json
+#             params.update({k: req_data.get(k, None) for k in multi_fields if req_data.get(k, None) is not None})
+#         else:
+#             req_data = request.args
+#             params.update({k: req_data.getlist(k, None) for k in multi_fields if req_data.get(k, None) is not None})
             
-        fields = ["query", "offset", "rows", "sort", "fl", 'track_total_hits']
-        params.update({k: req_data.get(k, None) for k in fields if req_data.get(k, None) is not None})
-
-        return make_api_response(STORAGE.file.search(**params))
-    except SearchException as e:
-        return make_api_response("", f"SearchException: {e}", 400)
+#         fields = ["query", "offset", "rows", "sort", "fl", 'track_total_hits']
+#         params.update({k: req_data.get(k, None) for k in fields if req_data.get(k, None) is not None})
+
+#         return make_api_response(STORAGE.file.search(**params))
+#     except SearchException as e:
+#         return make_api_response("", f"SearchException: {e}", 400)
 
 
 @retrohunt_api.route("/errors/<code>/", methods=["GET", "POST"])
