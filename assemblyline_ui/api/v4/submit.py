--- conflicted
+++ resolved
@@ -9,14 +9,9 @@
 from assemblyline_ui.api.base import api_login, make_api_response, make_subapi_blueprint
 from assemblyline_ui.config import STORAGE, TEMP_SUBMIT_DIR
 from assemblyline_ui.helper.service import ui_to_submission_params
-<<<<<<< HEAD
 from assemblyline_ui.helper.submission import safe_download, FileTooBigException, InvalidUrlException, \
     ForbiddenLocation, submission_received
-from assemblyline_ui.helper.user import check_submission_quota, get_default_user_settings
-=======
-from assemblyline_ui.helper.submission import safe_download, FileTooBigException, InvalidUrlException, ForbiddenLocation
 from assemblyline_ui.helper.user import check_submission_quota, get_default_user_settings, decrement_submission_quota
->>>>>>> 866bcec3
 from assemblyline.common import forge
 from assemblyline.common.uid import get_random_id
 from assemblyline.odm.messages.submission import Submission
@@ -102,14 +97,9 @@
 
             submit_result = SubmissionClient(datastore=STORAGE, filestore=f_transport,
                                              config=config).submit(submission_obj)
-<<<<<<< HEAD
             submission_received(submission_obj)
-        except SubmissionException as e:
-            return make_api_response("", err=str(e), status_code=400)
-=======
->>>>>>> 866bcec3
-
         return make_api_response(submit_result.as_primitives())
+
     except SubmissionException as e:
         return make_api_response("", err=str(e), status_code=400)
     finally:
@@ -172,12 +162,7 @@
         with forge.get_filestore() as f_transport:
             submit_result = SubmissionClient(datastore=STORAGE, filestore=f_transport,
                                              config=config).submit(submission_obj)
-<<<<<<< HEAD
             submission_received(submission_obj)
-        except SubmissionException as e:
-            return make_api_response("", err=str(e), status_code=400)
-=======
->>>>>>> 866bcec3
 
         return make_api_response(submit_result.as_primitives())
     except SubmissionException as e:
@@ -358,16 +343,9 @@
 
             # Submit the task to the system
             try:
-<<<<<<< HEAD
-                result = SubmissionClient(datastore=STORAGE, filestore=f_transport,
-                                          config=config).submit(submission_obj, local_files=[out_file], cleanup=False)
+                submit_result = SubmissionClient(datastore=STORAGE, filestore=f_transport, config=config)\
+                    .submit(submission_obj, local_files=[out_file], cleanup=False)
                 submission_received(submission_obj)
-=======
-                submit_result = SubmissionClient(datastore=STORAGE, filestore=f_transport,
-                                                 config=config).submit(submission_obj,
-                                                                       local_files=[out_file],
-                                                                       cleanup=False)
->>>>>>> 866bcec3
             except SubmissionException as e:
                 return make_api_response("", err=str(e), status_code=400)
 
