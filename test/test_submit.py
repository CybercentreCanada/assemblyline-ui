import base64
import hashlib
import json
import os
import random
import tempfile
import time

import pytest
from assemblyline.common import forge
from assemblyline.datastore.collection import Index
from assemblyline.odm.models.config import DEFAULT_SRV_SEL, HASH_PATTERN_MAP
from assemblyline.odm.models.service import Service
from assemblyline.odm.random_data import (
    create_services,
    create_submission,
    create_users,
    wipe_services,
    wipe_submissions,
    wipe_users,
)
from assemblyline.odm.randomizer import get_random_phrase, random_minimal_obj
from assemblyline.remote.datatypes.queues.named import NamedQueue
from assemblyline_core.dispatching.dispatcher import SubmissionTask
from conftest import APIError, get_api_data

config = forge.get_config()
sq = NamedQueue('dispatch-submission-queue', host=config.core.redis.persistent.host,
                port=config.core.redis.persistent.port)
submission = None


@pytest.fixture(scope="module")
def datastore(datastore_connection, filestore):
    global submission
    try:
        create_users(datastore_connection)
        submission = create_submission(datastore_connection, filestore)
        create_services(datastore_connection)
        yield datastore_connection
    finally:
        wipe_users(datastore_connection)
        wipe_submissions(datastore_connection, filestore)
        wipe_services(datastore_connection)
        sq.delete()


# noinspection PyUnusedLocal
@pytest.mark.parametrize("from_archive", [False, True], ids=["from_filestore", "from_archivestore"])
def test_resubmit(datastore, filestore, archivestore, login_session, scheduler, from_archive):
    _, session, host = login_session

    sq.delete()
    submission_files = [f.sha256 for f in submission.files]

    if from_archive:
        # Save file to archivestore and remove from filestore (let's pretend it was archived and expired from filestore)
        for sha256 in submission_files:
            archivestore.put(sha256, filestore.get(sha256))
            filestore.delete(sha256)
            datastore.file.archive(sha256)
            datastore.file.delete(sha256, index_type=Index.HOT)
        datastore.file.commit()

    resp = get_api_data(session, f"{host}/api/v4/submit/resubmit/{submission.sid}/")
    assert resp['params']['description'].startswith('Resubmit')
    assert resp['sid'] != submission.sid
    for f in resp['files']:
        assert f['sha256'] in submission_files
        assert filestore.exists(f['sha256'])

    msg = SubmissionTask(scheduler=scheduler, datastore=datastore, **sq.pop(blocking=False))
    assert msg.submission.sid == resp['sid']

# noinspection PyUnusedLocal
@pytest.mark.parametrize("copy_sid", [True, False])
def test_resubmit_profile(datastore, login_session, scheduler, copy_sid):
    _, session, host = login_session

    sq.delete()
    sha256 = random.choice(submission.results)[:64]

    # Submit file for resubmission with a profile selected
    resp = get_api_data(session, f"{host}/api/v4/submit/static/{sha256}/{f'?copy_sid={submission.sid}' if copy_sid else ''}", method="PUT")
    if copy_sid:
        # Classification of original submission should be kept
        assert resp['classification'] == submission.classification.value
    else:
        # Classification of file should be used for the submission
        assert resp['classification'] == datastore.file.get(sha256, as_obj=False)['classification']
    assert resp['params']['description'].startswith('Resubmit')
    assert resp['params']['description'].endswith('Static Analysis')
    assert resp['sid'] != submission.sid
    for f in resp['files']:
        assert f['sha256'] == sha256

    # Calculate the default selected services relative to the test deployment with mock data
    default_selected_services = set(DEFAULT_SRV_SEL) | set(datastore.service.facet("category").keys()) \
        - {"Dynamic Analysis", "External"}

    assert set(resp['params']['services']['selected']) == default_selected_services

    msg = SubmissionTask(scheduler=scheduler, datastore=datastore, **sq.pop(blocking=False))
    assert msg.submission.sid == resp['sid']

    # Re-submit a submission with a profile selected (classification of submission should be kept)


# noinspection PyUnusedLocal
def test_resubmit_dynamic(datastore, login_session, scheduler):
    _, session, host = login_session

    sq.delete()
    sha256 = random.choice(submission.results)[:64]
    resp = get_api_data(session, f"{host}/api/v4/submit/dynamic/{sha256}/")
    assert resp['params']['description'].startswith('Resubmit')
    assert resp['params']['description'].endswith('Dynamic Analysis')
    assert resp['sid'] != submission.sid
    for f in resp['files']:
        assert f['sha256'] == sha256
    assert 'Dynamic Analysis' in resp['params']['services']['selected']

    msg = SubmissionTask(scheduler=scheduler, datastore=datastore, **sq.pop(blocking=False))
    assert msg.submission.sid == resp['sid']


# noinspection PyUnusedLocal
@pytest.mark.parametrize("hash", list(HASH_PATTERN_MAP.keys()))
def test_submit_hash(datastore, login_session, scheduler, hash, filestore):
    _, session, host = login_session

    sq.delete()
    # Look for any file where the hash of that file is set
    fileinfo = get_api_data(session, f"{host}/api/v4/search/file/?query=*&fl=sha256,{hash}&rows=1")['items'][0]

    data = {
        hash: fileinfo[hash],
        'name': 'random_hash.txt',
        'metadata': {'test': 'test_submit_hash'}
    }
    resp = get_api_data(session, f"{host}/api/v4/submit/", method="POST", data=json.dumps(data))
    assert isinstance(resp['sid'], str)
    for f in resp['files']:
        assert f['sha256'] == fileinfo['sha256']
        assert f['name'] == data['name']

    msg = SubmissionTask(scheduler=scheduler, datastore=datastore, **sq.pop(blocking=False))
    assert msg.submission.sid == resp['sid']

# noinspection PyUnusedLocal
def test_submit_url(datastore, login_session, scheduler):
    _, session, host = login_session

    sq.delete()
    data = {
        'url': 'https://raw.githubusercontent.com/CybercentreCanada/assemblyline-ui/master/README.md',
        'name': 'README.md',
        'metadata': {'test': 'test_submit_url'}
    }
    resp = get_api_data(session, f"{host}/api/v4/submit/", method="POST", data=json.dumps(data))
    assert isinstance(resp['sid'], str)
    for f in resp['files']:
        assert f['name'] == data['url']  # The name is overwritten for URIs

    msg = SubmissionTask(scheduler=scheduler, datastore=datastore, **sq.pop(blocking=False))
    assert msg.submission.sid == resp['sid']

# noinspection PyUnusedLocal
def test_submit_defanged_url(datastore, login_session, scheduler):
    _, session, host = login_session

    sq.delete()
    data = {
        'url': 'hxxps://raw[.]githubusercontent[.]com/CybercentreCanada/assemblyline-ui/master/README[.]md',
        'name': 'README.md',
        'metadata': {'test': 'test_submit_url'}
    }
    resp = get_api_data(session, f"{host}/api/v4/submit/", method="POST", data=json.dumps(data))
    assert isinstance(resp['sid'], str)
    for f in resp['files']:
        # The name is overwritten for URIs
        assert f['name'] == 'https://raw.githubusercontent.com/CybercentreCanada/assemblyline-ui/master/README.md'

    msg = SubmissionTask(scheduler=scheduler, datastore=datastore, **sq.pop(blocking=False))
    assert msg.submission.sid == resp['sid']


# noinspection PyUnusedLocal
def test_submit_binary(datastore, login_session, scheduler):
    _, session, host = login_session

    sq.delete()
    byte_str = get_random_phrase(wmin=30, wmax=75).encode()
    fd, temp_path = tempfile.mkstemp()
    try:
        with os.fdopen(fd, 'wb') as fh:
            fh.write(byte_str)

        with open(temp_path, 'rb') as fh:
            sha256 = hashlib.sha256(byte_str).hexdigest()
            json_data = {
                'name': 'binary.txt',
                'metadata': {'test': 'test_submit_binary'}
            }
            data = {'json': json.dumps(json_data)}
            resp = get_api_data(session, f"{host}/api/v4/submit/", method="POST", data=data,
                                files={'bin': fh}, headers={})

        assert isinstance(resp['sid'], str)
        for f in resp['files']:
            assert f['sha256'] == sha256
            assert f['name'] == json_data['name']

        msg = SubmissionTask(scheduler=scheduler, datastore=datastore, **sq.pop(blocking=False))
        assert msg.submission.sid == resp['sid']

    finally:
        # noinspection PyBroadException
        try:
            os.unlink(temp_path)
        except Exception:
            pass


@pytest.mark.parametrize("filename", [None, "binary.txt", "./binary.txt"])
# noinspection PyUnusedLocal
def test_submit_binary_different_filename(datastore, login_session, scheduler, filename):
    _, session, host = login_session

    sq.delete()
    byte_str = get_random_phrase(wmin=30, wmax=75).encode()
    fd, temp_path = tempfile.mkstemp()
    try:
        with os.fdopen(fd, "wb") as fh:
            fh.write(byte_str)

        with open(temp_path, "rb") as fh:
            sha256 = hashlib.sha256(byte_str).hexdigest()
            json_data = {"metadata": {"test": "test_submit_binary"}}
            if filename:
                json_data["name"] = filename
            data = {"json": json.dumps(json_data)}

            resp = get_api_data(
                session, f"{host}/api/v4/submit/", method="POST", data=data, files={"bin": fh}, headers={}
            )

        assert isinstance(resp["sid"], str)
        for f in resp["files"]:
            assert f["sha256"] == sha256

            if filename:
                assert f["name"] == json_data["name"]
            else:
                assert f["name"] == os.path.basename(temp_path)

    finally:
        # noinspection PyBroadException
        try:
            os.unlink(temp_path)
        except Exception:
            pass


# noinspection PyUnusedLocal
def test_submit_binary_nameless(datastore, login_session, scheduler):
    _, session, host = login_session

    sq.delete()
    byte_str = get_random_phrase(wmin=30, wmax=75).encode()
    fd, temp_path = tempfile.mkstemp()
    try:
        with os.fdopen(fd, 'wb') as fh:
            fh.write(byte_str)

        with open(temp_path, 'rb') as fh:
            sha256 = hashlib.sha256(byte_str).hexdigest()
            json_data = {
                'metadata': {'test': 'test_submit_binary_nameless'}
            }
            data = {'json': json.dumps(json_data)}
            resp = get_api_data(session, f"{host}/api/v4/submit/", method="POST", data=data,
                                files={'bin': fh}, headers={})

        assert isinstance(resp['sid'], str)
        for f in resp['files']:
            assert f['sha256'] == sha256
            assert f['name'] == os.path.basename(temp_path)

        msg = SubmissionTask(scheduler=scheduler, datastore=datastore, **sq.pop(blocking=False))
        assert msg.submission.sid == resp['sid']

    finally:
        # noinspection PyBroadException
        try:
            os.unlink(temp_path)
        except Exception:
            pass


# noinspection PyUnusedLocal
def test_submit_plaintext(datastore, login_session, scheduler):
    _, session, host = login_session

    sq.delete()
    plain_str = get_random_phrase(wmin=30, wmax=75)
    sha256 = hashlib.sha256(plain_str.encode()).hexdigest()
    data = {
        'name': 'plain.txt',
        'plaintext': plain_str,
        'metadata': {'test': 'test_submit_plaintext'}
    }
    resp = get_api_data(session, f"{host}/api/v4/submit/", method="POST", data=json.dumps(data))
    assert isinstance(resp['sid'], str)
    for f in resp['files']:
        assert f['sha256'] == sha256
        assert f['name'] == data['name']

    msg = SubmissionTask(scheduler=scheduler, datastore=datastore, **sq.pop(blocking=False))
    assert msg.submission.sid == resp['sid']


# noinspection PyUnusedLocal
def test_submit_plaintext_nameless(datastore, login_session, scheduler):
    _, session, host = login_session

    sq.delete()
    plain_str = get_random_phrase(wmin=30, wmax=75)
    sha256 = hashlib.sha256(plain_str.encode()).hexdigest()
    data = {
        'plaintext': plain_str,
        'metadata': {'test': 'test_submit_plaintext_nameless'}
    }
    resp = get_api_data(session, f"{host}/api/v4/submit/", method="POST", data=json.dumps(data))
    assert isinstance(resp['sid'], str)
    for f in resp['files']:
        assert f['sha256'] == sha256
        assert f['name'] == sha256

    msg = SubmissionTask(scheduler=scheduler, datastore=datastore, **sq.pop(blocking=False))
    assert msg.submission.sid == resp['sid']


# noinspection PyUnusedLocal
def test_submit_base64(datastore, login_session, scheduler):
    _, session, host = login_session

    sq.delete()
    byte_str = get_random_phrase(wmin=30, wmax=75).encode()
    sha256 = hashlib.sha256(byte_str).hexdigest()
    data = {
        'name': 'base64.txt',
        'base64': base64.b64encode(byte_str).decode('ascii'),
        'metadata': {'test': 'test_submit_base64'}
    }
    resp = get_api_data(session, f"{host}/api/v4/submit/", method="POST", data=json.dumps(data))
    assert isinstance(resp['sid'], str)
    for f in resp['files']:
        assert f['sha256'] == sha256
        assert f['name'] == data['name']

    msg = SubmissionTask(scheduler=scheduler, datastore=datastore, **sq.pop(blocking=False))
    assert msg.submission.sid == resp['sid']

# noinspection PyUnusedLocal
def test_submit_base64_nameless(datastore, login_session, scheduler):
    _, session, host = login_session

    sq.delete()
    byte_str = get_random_phrase(wmin=30, wmax=75).encode()
    sha256 = hashlib.sha256(byte_str).hexdigest()
    data = {
        'base64': base64.b64encode(byte_str).decode('ascii'),
        'metadata': {'test': 'test_submit_base64_nameless'}
    }
    resp = get_api_data(session, f"{host}/api/v4/submit/", method="POST", data=json.dumps(data))
    assert isinstance(resp['sid'], str)
    for f in resp['files']:
        assert f['sha256'] == sha256
        assert f['name'] == sha256

    msg = SubmissionTask(scheduler=scheduler, datastore=datastore, **sq.pop(blocking=False))
    assert msg.submission.sid == resp['sid']

@pytest.mark.parametrize("submission_customize", [True, False], ids=["submission_customize_enabled", "submission_customize_disabled"])
def test_submit_submission_profile(datastore, login_session, scheduler, submission_customize):
    _, session, host = login_session
    sq.delete()

    # Make the user a simple user and try to submit
    if not submission_customize:
        datastore.user.update('admin', [
            (datastore.user.UPDATE_REMOVE, 'type', 'admin'),
            (datastore.user.UPDATE_APPEND, 'roles', 'submission_create')])
    byte_str = get_random_phrase(wmin=30, wmax=75).encode()
    data = {
        'base64': base64.b64encode(byte_str).decode('ascii'),
        'metadata': {'test': 'test_submit_base64_nameless'}
    }
    if submission_customize:
        # Users with submission customization enabled can submit without a profile specified
        resp = get_api_data(session, f"{host}/api/v4/submit/", method="POST", data=json.dumps(data))

        # This should correspond with the submission parameters defined in the default submission profile
        submission_profile_data = get_api_data(session, f"{host}/api/v4/user/submission_params/{_['username']}/default/")
        for key, value in submission_profile_data.items():
            if key == "services":
                # Service selection should be the same
                for k, v in value.items():
                    assert set(v) == set(resp['params'][key][k])
            else:
                # All other parameters should match
                assert resp['params'][key] == value
    else:
        with pytest.raises(APIError, match="You must specify a submission profile"):
            # A basic user must specify a submission profile name
            get_api_data(session, f"{host}/api/v4/submit/", method="POST", data=json.dumps(data))

        # Attempt to submission using a default submission profile
        data['submission_profile'] = "default"
        with pytest.raises(APIError, match="Submission profile 'default' does not exist"):
            get_api_data(session, f"{host}/api/v4/submit/", method="POST", data=json.dumps(data))

    # Try using a submission profile with no parameters
    data['submission_profile'] = "static"
    submission = get_api_data(session, f"{host}/api/v4/submit/", method="POST", data=json.dumps(data))

    # Ensure submission created has expected properties of using the submission profile
    submission_profile_data = get_api_data(session, f"{host}/api/v4/user/submission_params/{_['username']}/static/")
    selected_service_categories = set(datastore.service.facet("category").keys()) - {'Dynamic Analysis', 'External'}
    for key, value in submission_profile_data.items():
        if key == "services":
            # Ensure selected services are confined to the set of service categories present in the test
            assert selected_service_categories.issubset(set(submission['params']['services']['selected']))

            # Ensure Dynamic Analysis services are not selected
            assert submission_profile_data['services']['excluded'] == value['excluded'] == ['Dynamic Analysis']
        else:
            assert submission['params'][key] == value

    # Try using a submission profile with a parameter you aren't allowed to set
    if not datastore.service.search('category:"Dynamic Analysis"', rows=0, track_total_hits=True)['total']:
        # If there are no dynamic analysis services, add one
        service = random_minimal_obj(Service, as_json=True)
        service['name'] = "TestService"
        service['enabled'] = True
        service['category'] = 'Dynamic Analysis'
        datastore.service.save(f"{service['name']}_{service['version']}", service)
        datastore.service_delta.save(service['name'], {"version": service["version"]})
        datastore.service.commit()
        datastore.service_delta.commit()

        # Wait for the API to update it's service list cache
        time.sleep(60)

    data['params'] = {'services': {'selected': ['Dynamic Analysis']}}
    if not submission_customize:
        # Users without submission customization enabled cannot select services from the "Dynamic Analysis" category
        with pytest.raises(APIError, match='User isn\'t allowed to select the \w+ service of "Dynamic Analysis" in "Static Analysis" profile'):
            get_api_data(session, f"{host}/api/v4/submit/", method="POST", data=json.dumps(data))
    else:
        # Users with submission customization enabled can select services from any category they'd like
        get_api_data(session, f"{host}/api/v4/submit/", method="POST", data=json.dumps(data))

    # Try setting a parameter that you are allowed to set
    data['params'] = {
        'deep_scan': True,
        'services': {
            'excluded': ['Antivirus']
        }
    }

    resp = get_api_data(session, f"{host}/api/v4/submit/", method="POST", data=json.dumps(data))
    assert resp['params']['deep_scan']
    assert 'Antivirus' in resp['params']['services']['excluded']

    if not submission_customize:
        # Restore original roles for later tests
        datastore.user.update('admin', [(datastore.user.UPDATE_APPEND, 'type', 'admin'),])


<<<<<<< HEAD
def test_submit_default_metadata(datastore, login_session):
    _, session, host = login_session

    # Set some default metadata for the user
    default_metadata = {
        'default_key1': 'default_value1',
        'default_key2': 'default_value2'
    }
    datastore.user_settings.save('admin', {'default_metadata': default_metadata})

    byte_str = get_random_phrase(wmin=30, wmax=75).encode()
    data = {
        'base64': base64.b64encode(byte_str).decode('ascii'),
        'metadata': {'test': 'test_submit_base64_nameless'},
        'submission_profile': 'static'
    }

    resp = get_api_data(session, f"{host}/api/v4/submit/", method="POST", data=json.dumps(data))

    # Ensure that the submission metadata contains both the default metadata and the submission provided metadata
    assert resp['metadata'] == default_metadata | data['metadata']
    assert len(resp['metadata']) == 3

    # Users should be able to override default metadata values by specifying them in the submission metadata
    data['metadata']['default_key1'] = 'overridden_value1'
    resp = get_api_data(session, f"{host}/api/v4/submit/", method="POST", data=json.dumps(data))

    assert resp['metadata'] == default_metadata | data['metadata']
    assert resp['metadata']['default_key1'] == 'overridden_value1'
=======
# noinspection PyUnusedLocal
def test_submit_service_parameter(datastore, login_session, scheduler):
    _, session, host = login_session
    byte_str = get_random_phrase(wmin=30, wmax=75).encode()
    data = {}
    data["base64"] = base64.b64encode(byte_str).decode("ascii")
    data["submission_profile"] = "static"
    data["params"] = {"services": {"selected": ["Extract"]}, "service_spec": {"Extract": {"password": "test_password"}}}
    resp = get_api_data(session, f"{host}/api/v4/submit/", method="POST", data=json.dumps(data))

    datastore.submission.commit()
    submission = datastore.submission.get(resp["sid"])
    submission_params = submission["params"]

    assert "Extract" in submission_params["service_spec"]
    assert submission_params["service_spec"]["Extract"]["password"] == "test_password"

    # check that empty string password still gets stored in database
    data["params"] = {"services": {"selected": ["Extract"]}, "service_spec": {"Extract": {"password": ""}}}
    resp = get_api_data(session, f"{host}/api/v4/submit/", method="POST", data=json.dumps(data))

    datastore.submission.commit()
    submission = datastore.submission.get(resp["sid"])
    submission_params = submission["params"]

    assert "Extract" in submission_params["service_spec"]
    assert submission_params["service_spec"]["Extract"]["password"] == ""
>>>>>>> ef7c8949
<|MERGE_RESOLUTION|>--- conflicted
+++ resolved
@@ -479,7 +479,6 @@
         datastore.user.update('admin', [(datastore.user.UPDATE_APPEND, 'type', 'admin'),])
 
 
-<<<<<<< HEAD
 def test_submit_default_metadata(datastore, login_session):
     _, session, host = login_session
 
@@ -509,7 +508,7 @@
 
     assert resp['metadata'] == default_metadata | data['metadata']
     assert resp['metadata']['default_key1'] == 'overridden_value1'
-=======
+    
 # noinspection PyUnusedLocal
 def test_submit_service_parameter(datastore, login_session, scheduler):
     _, session, host = login_session
@@ -536,5 +535,4 @@
     submission_params = submission["params"]
 
     assert "Extract" in submission_params["service_spec"]
-    assert submission_params["service_spec"]["Extract"]["password"] == ""
->>>>>>> ef7c8949
+    assert submission_params["service_spec"]["Extract"]["password"] == ""