import time

from assemblyline.datastore.exceptions import MultiKeyError
from flask import request

from assemblyline.common import forge
from assemblyline.datastore import SearchException
from assemblyline_ui.api.base import api_login, make_api_response, make_subapi_blueprint
from assemblyline_ui.config import STORAGE, LOGGER
from assemblyline_ui.helper.result import format_result
from assemblyline_ui.helper.submission import get_or_create_summary

Classification = forge.get_classification()
config = forge.get_config()

SUB_API = 'submission'
submission_api = make_subapi_blueprint(SUB_API, api_version=4)
submission_api._doc = "Perform operations on system submissions"


@submission_api.route("/<sid>/", methods=["DELETE"])
@api_login(required_priv=['W'], allow_readonly=False)
def delete_submission(sid, **kwargs):
    """
    Delete a submission as well as all related
    files, results and errors

    Variables:
    sid         => Submission ID to be deleted

    Arguments:
    None

    Data Block:
    None

    Result example:
    {success: true}
    """
    user = kwargs['user']
    submission = STORAGE.submission.get(sid, as_obj=False)

    if not submission:
        return make_api_response("", f"There are not submission with sid: {sid}", 404)

    if Classification.is_accessible(user['classification'], submission['classification']) \
            and (submission['params']['submitter'] == user['uname'] or 'admin' in user['type']):
        with forge.get_filestore() as f_transport:
            STORAGE.delete_submission_tree_bulk(sid, Classification, transport=f_transport)
        STORAGE.submission.commit()
        return make_api_response({"success": True})
    else:
        return make_api_response("", "Your are not allowed to delete this submission.", 403)


# noinspection PyBroadException
@submission_api.route("/<sid>/file/<sha256>/", methods=["GET", "POST"])
@api_login(required_priv=['R'])
def get_file_submission_results(sid, sha256, **kwargs):
    """
    Get the all the results and errors of a specific file
    for a specific Submission ID

    Variables:
    sid         => Submission ID to get the result for
    sha256         => Resource locator to get the result for

    Arguments (POST only):
    extra_result_keys   =>  List of extra result keys to get
    extra_error_keys    =>  List of extra error keys to get

    Data Block:
    None

    Result example:
    {"errors": [],    # List of error blocks
     "file_info": {}, # File information block (md5, ...)
     "results": [],   # List of result blocks
     "tags": [] }     # List of generated tags
    """
    user = kwargs['user']

    # Check if submission exist
    data = STORAGE.submission.get(sid, as_obj=False)
    if data is None:
        return make_api_response("", "Submission ID %s does not exists." % sid, 404)

    if data and user and Classification.is_accessible(user['classification'], data['classification']):
        # Prepare output
        output = {
            "file_info": {},
            "results": [],
            "tags": {},
            "errors": [],
            "attack_matrix": {},
            'heuristics': {},
            "signatures": set()
        }

        # Extra keys - This is a live mode optimisation
        res_keys = data.get("results", [])
        err_keys = data.get("errors", [])

        if request.method == "POST" and request.json is not None and data['state'] != "completed":
            extra_rkeys = request.json.get("extra_result_keys", [])
            extra_ekeys = request.json.get("extra_error_keys", [])

            # Load keys
            res_keys.extend(extra_rkeys)
            err_keys.extend(extra_ekeys)

        res_keys = list(set(res_keys))
        err_keys = list(set(err_keys))

        # Get File, results and errors
        temp_file = STORAGE.file.get(sha256, as_obj=False)
        if not temp_file:
            output['file_info']['sha256'] = sha256
            output['signatures'] = list(output['signatures'])
            output['missing'] = True
            return make_api_response(output, "The file you are trying to view is missing from the system", 404)
        if not Classification.is_accessible(user['classification'], temp_file['classification']):
            return make_api_response("", "You are not allowed to view the data of this file", 403)
        output['file_info'] = temp_file
        max_c12n = output['file_info']['classification']

        temp_results = list(STORAGE.get_multiple_results([x for x in res_keys if x.startswith(sha256)],
                                                         cl_engine=Classification, as_obj=False).values())
        results = []
        for r in temp_results:
            r = format_result(user['classification'], r, temp_file['classification'], build_hierarchy=True)
            if r:
                max_c12n = Classification.max_classification(max_c12n, r['classification'])
                results.append(r)
        output['results'] = results

        try:
            output['errors'] = STORAGE.error.multiget([x for x in err_keys if x.startswith(sha256)],
                                                      as_obj=False, as_dictionary=False)
        except MultiKeyError as e:
            LOGGER.warning(f"Trying to get multiple errors but some are missing: {str(e.keys)}")
            output['errors'] = e.partial_output

        output['metadata'] = STORAGE.get_file_submission_meta(sha256, config.ui.statistics.submission,
                                                              user["access_control"])

        for res in output['results']:
            for sec in res['result']['sections']:
                h_type = "info"
                if sec.get('heuristic', False):
                    # Get the heuristics data
                    if sec['heuristic']['score'] < 0:
                        h_type = "safe"
<<<<<<< HEAD
                    elif sec['heuristic']['score'] < 100:
=======
                    elif sec['heuristic']['score'] < 300:
>>>>>>> 50ca48a3
                        h_type = "info"
                    elif sec['heuristic']['score'] < 1000:
                        h_type = "suspicious"
                    else:
                        h_type = "malicious"

                    item = (sec['heuristic']['heur_id'], sec['heuristic']['name'])
                    output['heuristics'].setdefault(h_type, [])
                    if item not in output['heuristics'][h_type]:
                        output['heuristics'][h_type].append(item)

                    # Process Attack matrix
                    for attack in sec['heuristic'].get('attack', []):
                        attack_id = attack['attack_id']
                        for cat in attack['categories']:
                            output['attack_matrix'].setdefault(cat, [])
                            item = (attack_id, attack['pattern'], h_type)
                            if item not in output['attack_matrix'][cat]:
                                output['attack_matrix'][cat].append(item)

                    # Process Signatures
                    for signature in sec['heuristic'].get('signature', []):
                        sig = (signature['name'], h_type)
                        if sig not in output['signatures']:
                            output['signatures'].add(sig)

                # Process tags
                for t in sec['tags']:
                    output["tags"].setdefault(t['type'], {})
                    current_htype = output["tags"][t['type']].get(t['value'], None)
                    if not current_htype:
                        output["tags"][t['type']][t['value']] = (h_type, t['safelisted'])
                    else:
                        if current_htype == 'malicious' or h_type == 'malicious':
                            output["tags"][t['type']][t['value']] = ('malicious', t['safelisted'])
                        elif current_htype == 'suspicious' or h_type == 'suspicious':
                            output["tags"][t['type']][t['value']] = ('suspicious', t['safelisted'])
                        else:
                            output["tags"][t['type']][t['value']] = ('info', t['safelisted'])

        for t_type in output["tags"]:
            output["tags"][t_type] = [(k, v[0], v[1]) for k, v in output['tags'][t_type].items()]

        output['signatures'] = list(output['signatures'])

        output['file_info']['classification'] = max_c12n
        return make_api_response(output)
    else:
        return make_api_response("", "You are not allowed to view the data of this submission", 403)


@submission_api.route("/tree/<sid>/", methods=["GET"])
@api_login(required_priv=['R'])
def get_file_tree(sid, **kwargs):
    """
    Get the file hierarchy of a given Submission ID. This is
    an N deep recursive process but is limited to the max depth
    set in the system settings.

    Variables:
    sid         => Submission ID to get the tree for

    Arguments:
    None

    Data Block:
    None

    API call example:
    /api/v4/submission/tree/12345678-1234-1234-1234-1234567890AB/

    Result example:
    {                                # Dictionary of file blocks
     "1f...11": {                    # File sha256 (sha256)
       "score": 923,                 # Score for the file
       "name": ["file.exe",...]      # List of possible names for the file
       "children": {...}             # Dictionary of children file blocks
       }, ...

    """
    user = kwargs['user']

    data = STORAGE.submission.get(sid, as_obj=False)
    if data is None:
        return make_api_response("", "Submission ID %s does not exists." % sid, 404)

    if data and user and Classification.is_accessible(user['classification'], data['classification']):
        return make_api_response(STORAGE.get_or_create_file_tree(data, config.submission.max_extraction_depth,
                                                                 cl_engine=Classification,
                                                                 user_classification=user['classification']))
    else:
        return make_api_response("", "You are not allowed to view the data of this submission", 403)


@submission_api.route("/full/<sid>/", methods=["GET"])
@api_login(required_priv=['R'])
def get_full_results(sid, **kwargs):
    """
    Get the full results for a given Submission ID. The difference
    between this and the get results API is that this one gets the
    actual values of the result and error keys instead of listing
    the keys.

    Variables:
    sid         => Submission ID to get the full results for

    Arguments:
    None

    Data Block:
    None

    Result example:
    {"classification": "UNRESTRICTIED"  # Access control for the submission
     "error_count": 0,                  # Number of errors in this submission
     "errors": [],                      # List of error blocks (see Get Service Error)
     "file_count": 4,                   # Number of files in this submission
     "files": [                         # List of submitted files
       ["FNAME", "sha256"], ...],              # Each file = List of name/sha256
     "file_infos": {                    # Dictionary of fil info blocks
       "234...235": <<FILE_INFO>>,          # File in block
       ...},                                # Keyed by file's sha256
     "file_tree": {                     # File tree of the submission
       "333...7a3": {                       # File tree item
        "children": {},                         # Recursive children of file tree item
        "name": ["file.exe",...]                # List of possible names for the file
        "score": 0                              # Score of the file
       },, ...},                            # Keyed by file's sha256
     "missing_error_keys": [],          # Errors that could not be fetched from the datastore
     "missing_result_keys": [],         # Results that could not be fetched from the datastore
     "results": [],                     # List of Results Blocks (see Get Service Result)
     "services": {                      # Service Block
       "selected": ["mcafee"],              # List of selected services
       "params": {},                        # Service specific parameters
       "excluded": []                       # List of excluded services
       },
     "state": "completed",              # State of the submission
     "submission": {                    # Submission Block
       "profile": true,                     # Should keep stats about execution?
       "description": "",                   # Submission description
       "ttl": 30,                           # Submission days to live
       "ignore_filtering": false,           # Ignore filtering services?
       "priority": 1000,                    # Submission priority, higher = faster
       "ignore_cache": true,                # Force reprocess even is result exist?
       "groups": ["group", ...],            # List of groups with access
       "sid": "ab9...956",                  # Submission ID
       "submitter": "user",                 # Uname of the submitter
       "max_score": 1422, },                # Score of highest scoring file
     "times": {                         # Timing block
       "completed": "2014-...",             # Completed time
       "submitted": "2014-..."              # Submitted time
       }
    }
    """
    max_retry = 10

    def get_results(keys):
        out = {}
        res = {}
        retry = 0
        while keys and retry < max_retry:
            if retry:
                time.sleep(2 ** (retry - 7))
            res.update(STORAGE.get_multiple_results(keys, Classification, as_obj=False))
            keys = [x for x in keys if x not in res]
            retry += 1

        results = {}
        for k, v in res.items():
            file_info = data['file_infos'].get(k[:64], None)
            if file_info:
                v = format_result(user['classification'], v, file_info['classification'])
                if v:
                    results[k] = v

        out["results"] = results
        out["missing_result_keys"] = keys

        return out

    def get_errors(keys):
        out = {}
        err = {}
        missing = []
        retry = 0
        while keys and retry < max_retry:
            if retry:
                time.sleep(2 ** (retry - 7))
            try:
                err.update(STORAGE.error.multiget(keys, as_obj=False))
            except MultiKeyError as e:
                LOGGER.warning(f"Trying to get multiple errors but some are missing: {str(e.keys)}")
                err.update(e.partial_output)
                missing.extend(e.keys)
            keys = [x for x in keys if x not in err and x not in missing]
            retry += 1

        out["errors"] = err
        out["missing_error_keys"] = keys + missing

        return out

    def get_file_infos(keys):
        infos = {}
        missing = []
        retry = 0
        while keys and retry < max_retry:
            if retry:
                time.sleep(2 ** (retry - 7))
            try:
                infos.update(STORAGE.file.multiget(keys, as_obj=False))
            except MultiKeyError as e:
                LOGGER.warning(f"Trying to get multiple files but some are missing: {str(e.keys)}")
                infos.update(e.partial_output)
                missing.extend(e.keys)
            keys = [x for x in keys if x not in infos and x not in missing]
            retry += 1

        return infos, missing

    def recursive_flatten_tree(tree):
        sha256s = []

        for key, val in tree.items():
            sha256s.extend(recursive_flatten_tree(val.get('children', {})))
            if key not in sha256s:
                sha256s.append(key)

        return list(set(sha256s))

    user = kwargs['user']
    data = STORAGE.submission.get(sid, as_obj=False)
    if data is None:
        return make_api_response("", "Submission ID %s does not exists." % sid, 404)

    if data and user and Classification.is_accessible(user['classification'], data['classification']):
        res_keys = data.get("results", [])
        err_keys = data.get("errors", [])

        data['file_tree'] = STORAGE.get_or_create_file_tree(data, config.submission.max_extraction_depth,
                                                            cl_engine=Classification,
                                                            user_classification=user['classification'])['tree']
        data['file_infos'], data['missing_file_keys'] = get_file_infos(recursive_flatten_tree(data['file_tree']))
        data.update(get_results(res_keys))
        data.update(get_errors(err_keys))

        for r in data['results'].values():
            data['classification'] = Classification.max_classification(data['classification'], r['classification'])

        for f in data['file_infos'].values():
            data['classification'] = Classification.max_classification(data['classification'], f['classification'])

        return make_api_response(data)
    else:
        return make_api_response("", "You are not allowed to view the data of this submission", 403)


@submission_api.route("/<sid>/", methods=["GET"])
@api_login(required_priv=['R'])
def get_submission(sid, **kwargs):
    """
    Get the submission details for a given Submission ID

    Variables:
    sid         => Submission ID to get the details for

    Arguments:
    None

    Data Block:
    None

    Result example:
    {"files": [                 # List of source files
       ["FNAME", "sha256"], ...],    # Each file = List of name/sha256
     "errors": [],              # List of error keys (sha256.ServiceName)
     "submission": {            # Submission Block
       "profile": true,           # Should keep stats about execution?
       "description": "",         # Submission description
       "ttl": 30,                 # Submission days to live
       "ignore_filtering": false, # Ignore filtering services?
       "priority": 1000,          # Submission priority, higher = faster
       "ignore_cache": true,      # Force reprocess even is result exist?
       "groups": ["group", ...],  # List of groups with access
       "sid": "ab9...956",        # Submission ID
       "submitter": "user",       # Uname of the submitter
       "max_score": 1422, },      # Score of highest scoring file
     "results": [],             # List of Results keys (sha256.ServiceName.Version.Config)
     "times": {                 # Timing block
       "completed": "2014-...",   # Completed time
       "submitted": "2014-..."    # Submitted time
       },
     "state": "completed",      # State of the submission
     "services": {              # Service Block
       "selected": ["mcafee"],    # List of selected services
       "params": {},              # Service specific parameters
       "excluded": []             # List of excluded services
       }
    }
    """
    user = kwargs['user']
    data = STORAGE.submission.get(sid, as_obj=False)
    if data is None:
        return make_api_response("", "Submission ID %s does not exists." % sid, 404)

    if data and user and Classification.is_accessible(user['classification'], data['classification']):
        return make_api_response(data)
    else:
        return make_api_response("", "You are not allowed to view the data of this submission", 403)


# noinspection PyTypeChecker,PyUnresolvedReferences
@submission_api.route("/summary/<sid>/", methods=["GET"])
@api_login(required_priv=['R'])
def get_summary(sid, **kwargs):
    """
    Retrieve the executive summary of a given submission ID. This
    is a MAP of tags to sha256 combined with a list of generated Tags by summary type.

    Variables:
    sid         => Submission ID to get the summary for

    Arguments:
    None

    Data Block:
    None

    Result example:
    {"map": {                # Map of TAGS to sha256
       "TYPE__VAL": [          # Type and value of the tags
         "sha256"                   # List of related sha256s
         ...],
       "sha256": [                # sha256
         "TYPE__VAL"             # List of related type/value
         ...], ... }
     "tags": {               # Dictionary of tags
       "attribution": {        # attribution tags
         "TYPE": [               # Type of tag
           "VALUE",                # Value of the tag
            ...
           ],...
         }, ...
       ),
       "behavior": {},         # behavior tags
       "ioc"" {}               # IOC tags
     },
     "attack_matrix": {      # Attack matrix dictionary
       "CATEGORY": [           # List of Attack pattern for a given category
          ("ATTACK_ID",          # Attack ID
           "PATTERN_NAME")       # Name of the Attack Pattern
        ... ],
        ...
     },
     "heuristics": {         # Heuristics dictionary
       "info": [               # Heuritics maliciousness level
          ("HEUR_ID",            # Heuristic ID
           "Heuristic name")     # Name of the heuristic
        ... ],
        ...
     }
    }
    """
    user = kwargs['user']
    submission = STORAGE.submission.get(sid, as_obj=False)
    if submission is None:
        return make_api_response("", "Submission ID %s does not exists." % sid, 404)

    if user and Classification.is_accessible(user['classification'], submission['classification']):
        output = {
            "map": {},
            "tags": {
                'behavior': {},
                'attribution': {},
                'ioc': {}
            },
            "attack_matrix": {},
            "heuristics": {},
            "classification": Classification.UNRESTRICTED,
            "filtered": False
        }

        summary = get_or_create_summary(sid, submission["results"], user['classification'],
                                        submission['state'] == "completed")
        tags = summary['tags']
        attack_matrix = summary['attack_matrix']
        heuristics = summary['heuristics']
        output['classification'] = summary['classification']
        output['filtered'] = summary['filtered']
        output['partial'] = summary['partial']

        # Process attack matrix
        for item in attack_matrix:
            sha256 = item['key'][:64]
            attack_id = item['attack_id']

            for cat in item['categories']:
                key = f"attack_pattern__{attack_id}"
                output['map'].setdefault(sha256, [])
                output['map'].setdefault(key, [])

                if sha256 not in output['map'][key]:
                    output['map'][key].append(sha256)

                if key not in output['map'][sha256]:
                    output['map'][sha256].append(key)

                output['attack_matrix'].setdefault(cat, [])
                if (attack_id, item['name'], item['h_type']) not in output['attack_matrix'][cat]:
                    output['attack_matrix'][cat].append((attack_id, item['name'], item['h_type']))

        # Process heuristics
        for cat, items in heuristics.items():
            for item in items:
                sha256 = item['key'][:64]
                heur_id = item['heur_id']

                key = f"heuristic__{heur_id}"
                output['map'].setdefault(sha256, [])
                output['map'].setdefault(key, [])

                if sha256 not in output['map'][key]:
                    output['map'][key].append(sha256)

                if key not in output['map'][sha256]:
                    output['map'][sha256].append(key)

                output['heuristics'].setdefault(cat, [])
                if (heur_id, item['name']) not in output['heuristics'][cat]:
                    output['heuristics'][cat].append((heur_id, item['name']))

        # Process tags
        for t in tags:
            summary_type = None

            if t["type"] in config.submission.tag_types.behavior:
                summary_type = 'behavior'
            elif t["type"] in config.submission.tag_types.attribution:
                summary_type = 'attribution'
            elif t["type"] in config.submission.tag_types.ioc:
                summary_type = 'ioc'

            if t['value'] == "" or summary_type is None:
                continue

            sha256 = t["key"][:64]
            tag_key = f"{t['type']}__{t['value']}"

            # File map
            output['map'].setdefault(tag_key, [])
            if sha256 not in output['map'][tag_key]:
                output['map'][tag_key].append(sha256)

            # Tag map
            output['map'].setdefault(sha256, [])
            if sha256 not in output['map'][sha256]:
                output['map'][sha256].append(tag_key)

            # Tags
            output['tags'][summary_type].setdefault(t['type'], {})
            current_htype = output['tags'][summary_type][t['type']].get(t['value'], None)
            if not current_htype:
                output['tags'][summary_type][t['type']][t['value']] = (t['h_type'], t['safelisted'])
            else:
                if current_htype == 'malicious' or t['h_type'] == 'malicious':
                    output['tags'][summary_type][t['type']][t['value']] = ('malicious', t['safelisted'])
                elif current_htype == 'suspicious' or t['h_type'] == 'suspicious':
                    output['tags'][summary_type][t['type']][t['value']] = ('suspicious', t['safelisted'])
                else:
                    output['tags'][summary_type][t['type']][t['value']] = ('info', t['safelisted'])

        for summary_type in output['tags']:
            for t_type in output['tags'][summary_type]:
                output['tags'][summary_type][t_type] = [(k, v[0], v[1])
                                                        for k, v in output['tags'][summary_type][t_type].items()]

        return make_api_response(output)
    else:
        return make_api_response("", "You are not allowed to view the data of this submission", 403)


# noinspection PyUnusedLocal
@submission_api.route("/is_completed/<sid>/", methods=["GET"])
@api_login(audit=False, required_priv=['R'])
def is_submission_completed(sid, **kwargs):
    """
    Check if a submission is completed

    Variables:
    sid         =>  Submission ID to lookup

    Arguments:
    None

    Data Block:
    None

    Result example:
    True/False
    """
    data = STORAGE.submission.get(sid, as_obj=False)
    if data is None:
        return make_api_response("", "Submission ID %s does not exists." % sid, 404)

    return make_api_response(data["state"] == "completed")


@submission_api.route("/list/group/<group>/", methods=["GET"])
@api_login(required_priv=['R'])
def list_submissions_for_group(group, **kwargs):
    """
    List all submissions of a given group.

    Variables:
    None

    Arguments:
    offset       => Offset at which we start giving submissions
    rows         => Numbers of submissions to return
    query        => Query to filter to the submission list

    Data Block:
    None

    Result example:
    {"total": 201,                # Total results found
     "offset": 0,                 # Offset in the result list
     "count": 100,                # Number of results returned
     "items": [                   # List of submissions
       {"submission": {             # Submission Block
          "description": "",          # Description of the submission
          "sid": "ad2...234",         # Submission ID
          "groups": "GROUP",          # Accessible groups
          "ttl": "30",                # Days to live
          "submitter": "user",        # ID of the submitter
          "max_score": "1422"},       # Max score of all files
        "times": {                  # Timing
          "submitted":                # Time submitted
            "2014-06-17T19:20:19Z"},
        "state": "completed"        # State of the submission
    }, ... ]}
    """
    user = kwargs['user']
    offset = int(request.args.get('offset', 0))
    rows = int(request.args.get('rows', 100))
    filters = request.args.get('query', None) or None

    if group == "ALL":
        group_query = "id:*"
    else:
        group_query = f"params.groups:{group}"
    try:
        return make_api_response(STORAGE.submission.search(group_query, offset=offset, rows=rows, filters=filters,
                                                           access_control=user['access_control'],
                                                           sort='times.submitted desc', as_obj=False))
    except SearchException as e:
        return make_api_response("", f"SearchException: {e}", 400)


@submission_api.route("/list/user/<username>/", methods=["GET"])
@api_login(required_priv=['R'])
def list_submissions_for_user(username, **kwargs):
    """
    List all submissions of a given user.

    Variables:
    None

    Arguments:
    offset       => Offset at which we start giving submissions
    rows         => Numbers of submissions to return
    query        => Query to filter the submission list

    Data Block:
    None

    Result example:
    {"total": 201,                # Total results found
     "offset": 0,                 # Offset in the result list
     "count": 100,                # Number of results returned
     "items": [                   # List of submissions
       {"submission": {             # Submission Block
          "description": "",          # Description of the submission
          "sid": "ad2...234",         # Submission ID
          "groups": "GROUP",          # Accessible groups
          "ttl": "30",                # Days to live
          "submitter": "user",        # ID of the submitter
          "max_score": "1422"},       # Max score of all files
        "times": {                  # Timing
          "submitted":                # Time submitted
            "2014-06-17T19:20:19Z"},
        "state": "completed"        # State of the submission
    }, ... ]}
    """
    user = kwargs['user']
    offset = int(request.args.get('offset', 0))
    rows = int(request.args.get('rows', 100))
    query = request.args.get('query', None) or None

    account = STORAGE.user.get(username)
    if not account:
        return make_api_response("", "User %s does not exists." % username, 404)

    try:
        return make_api_response(STORAGE.submission.search(f"params.submitter:{username}", offset=offset, rows=rows,
                                                           filters=query, access_control=user['access_control'],
                                                           sort='times.submitted desc', as_obj=False))
    except SearchException as e:
        return make_api_response("", f"SearchException: {e}", 400)


@submission_api.route("/report/<submission_id>/", methods=["GET"])
@api_login(audit=False, check_xsrf_token=False)
def get_report(submission_id, **kwargs):
    """
    Create a report for a submission based on its ID.

    Variables:
    submission_id   ->   ID of the submission to create the report for

    Arguments:
    None

    Data Block:
    None

    Result example:
    { <THE REPORT> }
    """
    user = kwargs['user']
    submission = STORAGE.submission.get(submission_id, as_obj=False)
    if submission is None:
        return make_api_response("", "Submission ID %s does not exists." % submission_id, 404)

    submission['important_files'] = set()
    submission['report_filtered'] = False

    if user and Classification.is_accessible(user['classification'], submission['classification']):
        if submission['state'] != 'completed':
            return make_api_response("", f"It is too early to generate the report. "
                                         f"Submission ID {submission_id} is incomplete.", 425)

        tree = STORAGE.get_or_create_file_tree(submission, config.submission.max_extraction_depth,
                                               cl_engine=Classification, user_classification=user['classification'])
        submission['file_tree'] = tree['tree']
        submission['classification'] = Classification.max_classification(submission['classification'],
                                                                         tree['classification'])
        if tree['filtered']:
            submission['report_filtered'] = True

        errors = submission.pop('errors', None)
        submission['params']['services']['errors'] = list(set([x.split('.')[1] for x in errors]))

        def recurse_get_names(data):
            output = {}
            for key, val in data.items():
                output.setdefault(key, [])

                for res_name in val['name']:
                    output[key].append(res_name)

                children = recurse_get_names(val['children'])
                for c_key, c_names in children.items():
                    output.setdefault(c_key, [])
                    output[c_key].extend(c_names)

            return output

        name_map = recurse_get_names(tree['tree'])

        summary = get_or_create_summary(submission_id, submission.pop('results', []), user['classification'],
                                        submission['state'] == "completed")
        tags = [t for t in summary['tags'] if not t['safelisted']]
<<<<<<< HEAD
=======

>>>>>>> 50ca48a3
        attack_matrix = summary['attack_matrix']
        heuristics = summary['heuristics']
        submission['classification'] = Classification.max_classification(submission['classification'],
                                                                         summary['classification'])
        if summary['filtered']:
            submission['report_filtered'] = True

        if summary['partial']:
            submission['report_partial'] = True

        submission['attack_matrix'] = {}
        submission['heuristics'] = {}
        submission['tags'] = {}

        # Process attack matrix
        for item in attack_matrix:
            sha256 = item['key'][:64]

            for cat in item['categories']:

                submission['attack_matrix'].setdefault(cat, {})
                submission['attack_matrix'][cat].setdefault(item['name'], {'h_type': item['h_type'], 'files': []})
                for name in name_map.get(sha256, [sha256]):
                    if (name, sha256) not in submission['attack_matrix'][cat][item['name']]['files']:
                        submission['attack_matrix'][cat][item['name']]['files'].append((name, sha256))
                    submission['important_files'].add(sha256)

        # Process heuristics
        for h_type, items in heuristics.items():
            submission['heuristics'].setdefault(h_type, {})
            for item in items:
                sha256 = item['key'][:64]
                submission['heuristics'][h_type].setdefault(item['name'], [])
                for name in name_map.get(sha256, [sha256]):
                    if (name, sha256) not in submission['heuristics'][h_type][item['name']]:
                        submission['heuristics'][h_type][item['name']].append((name, sha256))
                    submission['important_files'].add(sha256)

        # Process tags
        for t in tags:
            summary_type = None

            if t["type"] in config.submission.tag_types.behavior:
                summary_type = 'behaviors'
            elif t["type"] in config.submission.tag_types.attribution:
                summary_type = 'attributions'
            elif t["type"] in config.submission.tag_types.ioc:
                summary_type = 'indicators_of_compromise'

            if t['value'] == "" or summary_type is None:
                continue

            sha256 = t["key"][:64]

            # Tags
            submission['tags'].setdefault(summary_type, {})
            submission['tags'][summary_type].setdefault(t['type'], {})
            submission['tags'][summary_type][t['type']].setdefault(t['value'], {'h_type': t['h_type'], 'files': []})
            for name in name_map.get(sha256, [sha256]):
                if (name, sha256) not in submission['tags'][summary_type][t['type']][t['value']]['files']:
                    submission['tags'][summary_type][t['type']][t['value']]['files'].append((name, sha256))
                submission['important_files'].add(sha256)

        submitted_sha256 = submission['files'][0]['sha256']
        submission["file_info"] = STORAGE.file.get(submitted_sha256, as_obj=False)
        if submitted_sha256 in submission['important_files']:
            submission['important_files'].remove(submitted_sha256)

        submission['important_files'] = list(submission['important_files'])

        return make_api_response(submission)
    else:
        return make_api_response("", "You are not allowed to view the data of this submission", 403)


@submission_api.route("/verdict/<submission_id>/<verdict>/", methods=["PUT"])
@api_login(audit=False, check_xsrf_token=False)
def set_verdict(submission_id, verdict, **kwargs):
    """
    Set the verdict of a submission based on its ID.

    Variables:
    submission_id   ->   ID of the submission to give a verdict to
    verdict         ->   verdict that the user think the submission is: malicious or non_malicious

    Arguments:
    None

    Data Block:
    None

    Result example:
    {"success": True}   # Has the verdict been set or not
    """
    reverse_verdict = {
        'malicious': 'non_malicious',
        'non_malicious': 'malicious'
    }

    user = kwargs['user']

    if verdict not in ['malicious', 'non_malicious']:
        return make_api_response({"success": False}, f"'{verdict}' is not a valid verdict.", 400)

    document = STORAGE.submission.get(submission_id, as_obj=False)

    if not document:
        return make_api_response({"success": False}, f"There are no submission with id: {submission_id}", 404)

    if not Classification.is_accessible(user['classification'], document['classification']):
        return make_api_response({"success": False}, "You are not allowed to give verdict on submission with "
                                                     f"ID: {submission_id}", 403)

    resp = STORAGE.submission.update(submission_id, [
        ('REMOVE', f'verdict.{verdict}', user['uname']),
        ('APPEND', f'verdict.{verdict}', user['uname']),
        ('REMOVE', f'verdict.{reverse_verdict[verdict]}', user['uname'])
    ])

    propagate_resp = STORAGE.alert.update_by_query(f"sid:{submission_id}", [
        ('REMOVE', f'verdict.{verdict}', user['uname']),
        ('APPEND', f'verdict.{verdict}', user['uname']),
        ('REMOVE', f'verdict.{reverse_verdict[verdict]}', user['uname'])
    ])

    return make_api_response({"success": resp and propagate_resp is not False})<|MERGE_RESOLUTION|>--- conflicted
+++ resolved
@@ -151,11 +151,7 @@
                     # Get the heuristics data
                     if sec['heuristic']['score'] < 0:
                         h_type = "safe"
-<<<<<<< HEAD
-                    elif sec['heuristic']['score'] < 100:
-=======
                     elif sec['heuristic']['score'] < 300:
->>>>>>> 50ca48a3
                         h_type = "info"
                     elif sec['heuristic']['score'] < 1000:
                         h_type = "suspicious"
@@ -829,10 +825,7 @@
         summary = get_or_create_summary(submission_id, submission.pop('results', []), user['classification'],
                                         submission['state'] == "completed")
         tags = [t for t in summary['tags'] if not t['safelisted']]
-<<<<<<< HEAD
-=======
-
->>>>>>> 50ca48a3
+
         attack_matrix = summary['attack_matrix']
         heuristics = summary['heuristics']
         submission['classification'] = Classification.max_classification(submission['classification'],
