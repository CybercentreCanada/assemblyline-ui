
import hashlib
<<<<<<< HEAD
import jwt
=======
>>>>>>> c2621acc
import pyqrcode
import re

from authlib.integrations.requests_client import OAuth2Session
<<<<<<< HEAD
from flask import request, session as flsk_session, current_app, redirect
=======
from flask import current_app, request
from flask import session as flsk_session
>>>>>>> c2621acc
from io import BytesIO
from passlib.hash import bcrypt
from urllib.parse import urlparse

from assemblyline.common import forge
from assemblyline.common.comms import send_reset_email, send_signup_email
from assemblyline.common.isotime import now
<<<<<<< HEAD
from assemblyline.common.security import generate_random_secret, get_totp_token, \
    check_password_requirements, get_password_hash, get_password_requirement_message, get_random_password
from assemblyline.common.uid import get_random_id
from assemblyline.odm.models.user import User
from assemblyline_ui.api.base import make_api_response, api_login, make_subapi_blueprint
from assemblyline_ui.config import STORAGE, config, KV_SESSION, get_signup_queue, get_reset_queue, LOGGER, \
    get_token_store, SECRET_KEY
from assemblyline_ui.helper.oauth import parse_profile, fetch_avatar
=======
from assemblyline.common.security import (check_password_requirements, generate_random_secret, get_password_hash,
                                          get_password_requirement_message, get_random_password, get_totp_token)
from assemblyline.odm.models.user import User
from assemblyline_ui.api.base import api_login, make_api_response, make_subapi_blueprint
from assemblyline_ui.config import (KV_SESSION, LOGGER, STORAGE, config, get_reset_queue,
                                    get_signup_queue, get_token_store)
from assemblyline_ui.helper.oauth import fetch_avatar, parse_profile
from assemblyline_ui.helper.user import get_dynamic_classification
>>>>>>> c2621acc
from assemblyline_ui.http_exceptions import AuthenticationException
from assemblyline_ui.security.authenticator import default_authenticator

Classification = forge.get_classification()
API_PRIV_MAP = {
    "READ": ["R"],
    "READ_WRITE": ["R", "W"],
    "WRITE": ["W"]
}

SUB_API = 'auth'
auth_api = make_subapi_blueprint(SUB_API, api_version=4)
auth_api._doc = "Allow user to authenticate to the web server"


@auth_api.route("/apikey/<name>/<priv>/", methods=["GET"])
@api_login(audit=False)
def add_apikey(name, priv, **kwargs):
    """
    Add an API Key for the currently logged in user with given privileges

    Variables:
    name    => Name of the API key
    priv    => Requested privileges

    Arguments:
    None

    Data Block:
    None

    Result example:
    {"apikey": <ramdomly_generated_password>}
    """
    user = kwargs['user']
    user_data = STORAGE.user.get(user['uname'])

    if name in user_data.apikeys:
        return make_api_response("", err=f"APIKey '{name}' already exist", status_code=400)

    if priv not in API_PRIV_MAP:
        return make_api_response("", err=f"Invalid APIKey privilege '{priv}'. Choose between: {API_PRIV_MAP.keys()}",
                                 status_code=400)

    random_pass = get_random_password(length=48)
    user_data.apikeys[name] = {"password": bcrypt.encrypt(random_pass), "acl": API_PRIV_MAP[priv]}
    STORAGE.user.save(user['uname'], user_data)

    return make_api_response({"apikey": f"{name}:{random_pass}"})


@auth_api.route("/apikey/<name>/", methods=["DELETE"])
@api_login(audit=False)
def delete_apikey(name, **kwargs):
    """
    Delete an API Key matching specified name for the currently logged in user

    Variables:
    name    => Name of the API key

    Arguments:
    None

    Data Block:
    None

    Result example:
    {
     "success": True
    }
    """
    user = kwargs['user']
    user_data = STORAGE.user.get(user['uname'])
    user_data.apikeys.pop(name)
    STORAGE.user.save(user['uname'], user_data)

    return make_api_response({"success": True})


@auth_api.route("/obo_token/<token_id>/", methods=["DELETE"])
@api_login(audit=False)
def delete_obo_token(token_id, **kwargs):
    """
    Delete an application access to your profile

    Variables:
    None

    Arguments:
    token_id     =>   ID of the application token to delete

    Data Block:
    None

    Result example:
    {'success': true}
    """

    uname = kwargs['user']['uname']
    user_data = STORAGE.user.get(uname, as_obj=False)
    if token_id not in user_data.get('apps', {}):
        return make_api_response({"success": False}, "Token ID does not exist", 404)

    user_data['apps'].pop(token_id)
    STORAGE.user.save(uname, user_data)
    return make_api_response({"success": True})


@auth_api.route("/disable_otp/", methods=["GET"])
@api_login(audit=False)
def disable_otp(**kwargs):
    """
    Disable OTP for the currently logged in user

    Variables:
    None

    Arguments:
    None

    Data Block:
    None

    Result example:
    {
     "success": true
    }
    """
    uname = kwargs['user']['uname']
    user_data = STORAGE.user.get(uname)
    user_data.otp_sk = None
    user_data.security_tokens = {}
    STORAGE.user.save(uname, user_data)
    return make_api_response({"success": True})


@auth_api.route("/obo_token/", methods=["GET"])
@api_login(audit=False)
def get_obo_token(**kwargs):
    """
    Get or create a token to allow an external application to impersonate your
    user account while querying Assemblyline's API.

    Variables:
    None

    Arguments:
    client_id     =>   User account of the application that will be allowed to use the token
    redirect_url  =>   URL that AL will send to token to
    scope         =>   Authorization scope (either r, w or rw)
    server        =>   Name of the server requesting access

    Data Block:
    None

    Result example:
    <A JWT TOKEN>
    """
    if request.referrer is None or request.host not in request.referrer:
        return make_api_response({"success": False}, "Forbidden", 403)

    params = request.values
    client_id = params.get('client_id', None)
    redirect_url = params.get('redirect_url', None)
    scope = params.get('scope', None)
    server = params.get('server', None)

    if not redirect_url:
        return make_api_response({"success": False}, "redirect_url missing", 400)

    parsed_url = urlparse(redirect_url)
    if parsed_url.scheme != 'https':
        return make_api_response({"success": False}, "Insecure redirect-url, ignored...", 400)

    if parsed_url.query:
        redirect_url = f"{parsed_url.scheme}://{parsed_url.netloc}{parsed_url.path}?{parsed_url.query}&"
    else:
        redirect_url = f"{parsed_url.scheme}://{parsed_url.netloc}{parsed_url.path}?"

    if not client_id or not scope or not server:
        err_type = "missing_arguments"
        err_description = "client_id, scope and server are required arguments"
        return redirect(f"{redirect_url}error={err_type}&error_description={err_description}")

    uname = kwargs['user']['uname']
    user_data = STORAGE.user.get(uname, as_obj=False)

    token_data = {'client_id': client_id, 'scope': scope, 'netloc': parsed_url.netloc, 'server': server}
    token_id = None
    for k, v in user_data.get('apps', {}).items():
        if v == token_data:
            token_id = k
            break

    if not token_id:
        user_data.setdefault('apps', {})
        token_id = get_random_id()
        user_data['apps'][token_id] = token_data
        STORAGE.user.save(uname, user_data)

    token = jwt.encode(token_data, hashlib.sha256(f"{SECRET_KEY}_{token_id}".encode()).hexdigest(),
                       algorithm="HS256", headers={'token_id': token_id, 'user': uname})
    return redirect(f"{redirect_url}token={token}")


@auth_api.route("/get_reset_link/", methods=["GET", "POST"])
def get_reset_link(**_):
    """
    Send a reset link via email to the email address specified

    Variables:
    None

    Arguments:
    None

    Data Block:
    {
     "email": <EMAIL ADDRESS TO RESET PASSWORD>
    }

    Result example:
    {
     "success": true
    }
    """
    if not config.auth.internal.signup.enabled:
        return make_api_response({"success": False}, "Signup process has been disabled", 403)

    data = request.json
    if not data:
        data = request.values

    email = data.get('email', None)
    if email and STORAGE.user.search(f"email:{email.lower()}").get('total', 0) == 1:
        key = hashlib.sha256(get_random_password(length=512).encode('utf-8')).hexdigest()
        # noinspection PyBroadException
        try:
            send_reset_email(email, key)
            get_reset_queue(key).add(email)
            return make_api_response({"success": True})
        except Exception:
            make_api_response({"success": False}, "The system failed to send the password reset link.", 400)

    return make_api_response({"success": False}, "We have no record of this email address in our system.", 400)


# noinspection PyBroadException,PyPropertyAccess
@auth_api.route("/login/", methods=["GET", "POST"])
def login(**_):
    """
    Login the user onto the system

    Variables:
    None

    Arguments:
    None

    Data Block:
    {
     "user": <UID>,
     "password": <ENCRYPTED_PASSWORD>,
     "otp": <OTP_TOKEN>,
     "apikey": <ENCRYPTED_APIKEY>,
     "webauthn_auth_resp": <RESPONSE_TO_CHALLENGE_FROM_WEBAUTHN>
    }

    Result example:
    {
     "username": <Logged in user>, # Username for the logged in user
     "privileges": ["R", "W"],     # Different privileges that the user will get for this session
     "session_duration": 60        # Time after which this session becomes invalid
                                   #   Note: The timer reset after each call
    }
    """
    data = request.json
    if not data:
        data = request.values

    user = data.get('user', None)
    password = data.get('password', None)
    apikey = data.get('apikey', None)
    webauthn_auth_resp = data.get('webauthn_auth_resp', None)
    oauth_provider = data.get('oauth_provider', None)
    oauth_token = data.get('oauth_token', None)

    if config.auth.oauth.enabled and oauth_provider:
        oauth = current_app.extensions.get('authlib.integrations.flask_client')
        provider = oauth.create_client(oauth_provider)

        if provider:
            redirect_uri = f'https://{request.host}/oauth/{oauth_provider}/'
            return provider.authorize_redirect(redirect_uri=redirect_uri)

    try:
        otp = int(data.get('otp', 0) or 0)
    except Exception:
        raise AuthenticationException('Invalid OTP token')

    if (user and password) or (user and apikey) or (user and oauth_token):
        auth = {
            'username': user,
            'password': password,
            'otp': otp,
            'webauthn_auth_resp': webauthn_auth_resp,
            'apikey': apikey,
            'oauth_token': oauth_token
        }

        logged_in_uname = None
        ip = request.headers.get("X-Forwarded-For", request.remote_addr)
        try:
            logged_in_uname, priv = default_authenticator(auth, request, flsk_session, STORAGE)
            session_duration = config.ui.session_duration
            cur_time = now()
            xsrf_token = generate_random_secret()
            current_session = {
                'duration': session_duration,
                'ip': ip,
                'privileges': priv,
                'time': int(cur_time) - (int(cur_time) % session_duration),
                'user_agent': request.headers.get("User-Agent", None),
                'username': logged_in_uname,
                'xsrf_token': xsrf_token
            }
            session_id = hashlib.sha512(str(current_session).encode("UTF-8")).hexdigest()
            current_session['expire_at'] = cur_time + session_duration
            flsk_session['session_id'] = session_id

            # Cleanup expired sessions
            for k, v in KV_SESSION.items().items():
                expire_at = v.get('expire_at', 0)
                if expire_at < cur_time:
                    KV_SESSION.pop(k)
                    LOGGER.info(f"The following session ID was removed because of a timeout. "
                                f"[User: {v.get('username', 'unknown')}, SessionID: {k[:16]}...]")

            KV_SESSION.add(session_id, current_session)
            return make_api_response({
                "username": logged_in_uname,
                "privileges": priv,
                "session_duration": session_duration
            }, cookies={'XSRF-TOKEN': xsrf_token})
        except AuthenticationException as wpe:
            uname = auth.get('username', '(None)')
            LOGGER.warning(f"Authentication failure. (U:{uname} - IP:{ip}) [{wpe}]")
            return make_api_response("", err=str(wpe), status_code=401)
        finally:
            if logged_in_uname:
                LOGGER.info(f"Login successful. (U:{logged_in_uname} - IP:{ip})")

    return make_api_response("", "Not enough information to proceed with authentication", 401)


@auth_api.route("/logout/", methods=["GET"])
@api_login(audit=False, required_priv=['R', 'W'], check_xsrf_token=False)
def logout(**_):
    """
    Logout from the system clearing the current session

    Variables:
    None

    Arguments:
    None

    Data Block:
    None

    Result example:
    {
     "success": true
    }
    """
    try:
        session_id = flsk_session.pop('session_id', None)
        KV_SESSION.pop(session_id)
        return make_api_response({"success": True})
    except ValueError:
        return make_api_response("", err="No user logged in?", status_code=400)


# noinspection PyBroadException
@auth_api.route("/oauth/", methods=["GET"])
def oauth_validate(**_):
    """
    Validate and oAuth session and return it's associated username, avatar and oAuth Token

    Variables:
    None

    Arguments:
    provider   =>   Which oAuth provider to validate the token against
    *          =>   All parameters returned by your oAuth provider callback...

    Data Block:
    None

    Result example:
    {
     "avatar": "data:image...",
     "oauth_token": "123123...123213",
     "username": "user"
    }
    """
    oauth_provider = request.values.get('provider', None)
    avatar = None
    username = None
    email_adr = None
    oauth_token = None

    if config.auth.oauth.enabled:
        oauth = current_app.extensions.get('authlib.integrations.flask_client')
        provider = oauth.create_client(oauth_provider)

        if provider:
            # noinspection PyBroadException
            try:
                oauth_provider_config = config.auth.oauth.providers[oauth_provider]
                if oauth_provider_config.app_provider:
                    # Validate the token that we've received using the secret
                    token = provider.authorize_access_token(client_secret=oauth_provider_config.client_secret)

                    # Initialize the app_provider
                    app_provider = OAuth2Session(
                        oauth_provider_config.app_provider.client_id or oauth_provider_config.client_id,
                        oauth_provider_config.app_provider.client_secret or oauth_provider_config.client_secret,
                        scope=oauth_provider_config.app_provider.scope)
                    app_provider.fetch_token(
                        oauth_provider_config.app_provider.access_token_url,
                        grant_type="client_credentials")

                else:
                    # Validate the token
                    token = provider.authorize_access_token()
                    app_provider = None

                user_data = None
                if oauth_provider_config.jwks_uri:
                    user_data = provider.parse_id_token(token)

                # Get user data from endpoint
                if app_provider and oauth_provider_config.app_provider.user_get:
                    url = oauth_provider_config.app_provider.user_get
                    uid = user_data.get('id', None)
                    if not uid and user_data and oauth_provider_config.uid_field:
                        uid = user_data.get(oauth_provider_config.uid_field, None)
                    if uid:
                        url = url.format(id=uid)
                    resp = app_provider.get(url)
                    if resp.ok:
                        user_data = resp.json()
                elif not user_data:
                    resp = provider.get(oauth_provider_config.user_get)
                    if resp.ok:
                        user_data = resp.json()

                # Add group data if API is configured for it
                groups = []
                if app_provider and oauth_provider_config.app_provider.group_get:
                    url = oauth_provider_config.app_provider.group_get
                    uid = user_data.get('id', None)
                    if not uid and user_data and oauth_provider_config.uid_field:
                        uid = user_data.get(oauth_provider_config.uid_field, None)
                    if uid:
                        url = url.format(id=uid)
                    resp_grp = app_provider.get(url)
                    if resp_grp.ok:
                        groups = resp_grp.json()
                elif oauth_provider_config.user_groups:
                    resp_grp = provider.get(oauth_provider_config.user_groups)
                    if resp_grp.ok:
                        groups = resp_grp.json()

                if groups:
                    if oauth_provider_config.user_groups_data_field:
                        groups = groups[oauth_provider_config.user_groups_data_field]

                    if oauth_provider_config.user_groups_name_field:
                        groups = [x[oauth_provider_config.user_groups_name_field] for x in groups]

                    user_data['groups'] = groups

                if user_data:
                    data = parse_profile(user_data, oauth_provider_config)
                    has_access = data.pop('access', False)
                    if has_access and data['email'] is not None:
                        oauth_avatar = data.pop('avatar', None)

                        # Find if user already exists
                        users = STORAGE.user.search(f"email:{data['email']}", fl="uname", as_obj=False)['items']
                        if users:
                            cur_user = STORAGE.user.get(users[0]['uname'], as_obj=False) or {}
                            # Do not update username and password from the current user
                            data['uname'] = cur_user.get('uname', data['uname'])
                            data['password'] = cur_user.get('password', data['password'])
                        else:
                            if data['uname'] != data['email']:
                                # Username was computed using a regular expression, lets make sure we don't
                                # assign the same username to two users
                                res = STORAGE.user.search(f"uname:{data['uname']}", rows=0, as_obj=False)
                                if res['total'] > 0:
                                    cnt = res['total']
                                    new_uname = f"{data['uname']}{cnt}"
                                    while STORAGE.user.get(new_uname) is not None:
                                        cnt += 1
                                        new_uname = f"{data['uname']}{cnt}"
                                    data['uname'] = new_uname
                            cur_user = {}

                        username = data['uname']
                        email_adr = data['email']

                        # Add add dynamic classification group
                        data['classification'] = get_dynamic_classification(data['classification'], data['email'])

                        # Make sure the user exists in AL and is in sync
                        if (not cur_user and oauth_provider_config.auto_create) or \
                                (cur_user and oauth_provider_config.auto_sync):

                            # Update the current user
                            cur_user.update(data)

                            # Save avatar
                            if oauth_avatar:
                                avatar = fetch_avatar(oauth_avatar, provider, oauth_provider_config)
                                if avatar:
                                    STORAGE.user_avatar.save(username, avatar)

                            # Save updated user
                            STORAGE.user.save(username, cur_user)

                        if cur_user:
                            if avatar is None:
                                avatar = STORAGE.user_avatar.get(username) or "/static/images/user_default.png"
                            oauth_token = hashlib.sha256(str(token).encode("utf-8", errors='replace')).hexdigest()
                            get_token_store(username).add(oauth_token)
                        else:
                            return make_api_response({"err_code": 3},
                                                     err="User auto-creation is disabled",
                                                     status_code=403)
                    else:
                        return make_api_response({"err_code": 2}, err="This user is not allowed access to the system",
                                                 status_code=403)

            except Exception as err:
                if hasattr(err, 'description'):
                    return make_api_response({"err_code": 1, "exception": str(err)},
                                             err=err.description,
                                             status_code=401)

                return make_api_response({"err_code": 1, "exception": str(err)},
                                         err=request.args.get('error_description', "Invalid oAuth2 token, try again"),
                                         status_code=401)

    if username is None:
        return make_api_response({"err_code": 0}, err="oAuth disabled on the server", status_code=401)

    return make_api_response({
        "avatar": avatar,
        "username": username,
        "oauth_token": oauth_token,
        "email_adr": email_adr
    })


# noinspection PyBroadException
@auth_api.route("/reset_pwd/", methods=["GET", "POST"])
def reset_pwd(**_):
    """
    Reset the password for the specified reset ID

    Variables:
    None

    Arguments:
    None

    Data Block:
    {
     "reset_id": <RESET_HASH>,
     "password": <PASSWORD TO RESET TO>,
     "password_confirm": <CONFIRMATION OF PASSWORD TO RESET TO>
    }

    Result example:
    {
     "success": true
    }
    """
    if not config.auth.internal.signup.enabled:
        return make_api_response({"success": False}, "Signup process has been disabled", 403)

    data = request.json
    if not data:
        data = request.values

    reset_id = data.get('reset_id', None)
    password = data.get('password', None)
    password_confirm = data.get('password_confirm', None)

    if reset_id and password and password_confirm:
        if password != password_confirm:
            return make_api_response({"success": False}, err="Password mismatch", status_code=469)

        password_requirements = config.auth.internal.password_requirements.as_primitives()
        if not check_password_requirements(password, **password_requirements):
            error_msg = get_password_requirement_message(**password_requirements)
            return make_api_response({"success": False}, error_msg, 469)

        try:
            reset_queue = get_reset_queue(reset_id)
            members = reset_queue.members()
            reset_queue.delete()
            if members:
                email = members[0]
                res = STORAGE.user.search(f"email:{email}")
                if res.get('total', 0) == 1:
                    user = STORAGE.user.get(res['items'][0].uname)
                    user.password = get_password_hash(password)
                    STORAGE.user.save(user.uname, user)
                    return make_api_response({"success": True})

        except Exception:
            pass

    return make_api_response({"success": False}, err="Invalid parameters passed", status_code=400)


@auth_api.route("/setup_otp/", methods=["GET"])
@api_login(audit=False)
def setup_otp(**kwargs):
    """
    Setup OTP for the currently logged in user

    Variables:
    None

    Arguments:
    None

    Data Block:
    None

    Result example:
    {
     "qrcode": <qrcode binary>,
     "otp_url": 'otpauth://totp/Assemblyline:{uname}?secret={secret_key}&issuer={site}',
     "secret_key": <SECRET KEY>
    }
    """
    uname = kwargs['user']['uname']

    user_data = STORAGE.user.get(uname)
    if user_data.otp_sk is not None:
        return make_api_response("", err="OTP already set for this user", status_code=400)

    secret_key = generate_random_secret()
    otp_url = 'otpauth://totp/{site}:{uname}?secret={secret_key}&issuer={site}'.format(uname=uname,
                                                                                       secret_key=secret_key,
                                                                                       site=config.ui.fqdn)
    qc_stream = BytesIO()
    temp_qrcode = pyqrcode.create(otp_url)
    temp_qrcode.svg(qc_stream, scale=3)

    flsk_session['temp_otp_sk'] = secret_key

    return make_api_response({
        'qrcode': qc_stream.getvalue().decode('utf-8'),
        'otp_url': otp_url,
        'secret_key': secret_key
    })


# noinspection PyBroadException,PyPropertyAccess
@auth_api.route("/signup/", methods=["GET", "POST"])
def signup(**_):
    """
    Signup a new user into the system

    Variables:
    None

    Arguments:
    None

    Data Block:
    {
     "user": <UID>,
     "password": <DESIRED_PASSWORD>,
     "password_confirm": <DESIRED_PASSWORD_CONFIRMATION>,
     "email": <EMAIL_ADDRESS>
    }

    Result example:
    {
     "success": true
    }
    """
    if not config.auth.internal.signup.enabled:
        return make_api_response({"success": False}, "Signup process has been disabled", 403)

    data = request.json
    if not data:
        data = request.values

    uname = data.get('user', None)
    password = data.get('password', None)
    password_confirm = data.get('password_confirm', None)
    email = data.get('email', None)

    if not uname or not password or not password_confirm or not email:
        return make_api_response({"success": False}, "Not enough information to proceed with user creation", 400)

    if STORAGE.user.get(uname) or len(uname) < 3:
        return make_api_response({"success": False},
                                 "There is already a user registered with this name",
                                 460)
    else:
        for c in uname:
            if not 97 <= ord(c) <= 122 and not ord(c) == 45:
                return make_api_response({"success": False},
                                         "Invalid username. [Lowercase letters and dashes "
                                         "only with at least 3 letters]", 460)

    if password_confirm != password:
        return make_api_response("", "Passwords do not match", 469)

    password_requirements = config.auth.internal.password_requirements.as_primitives()
    if not check_password_requirements(password, **password_requirements):
        error_msg = get_password_requirement_message(**password_requirements)
        return make_api_response({"success": False}, error_msg, 469)

    if STORAGE.user.search(f"email:{email.lower()}").get('total', 0) != 0:
        return make_api_response({"success": False}, "There is already a user registered with this email address", 466)

    # Normalize email address
    email = email.lower()
    email_valid = False
    for r in config.auth.internal.signup.valid_email_patterns:
        matcher = re.compile(r)
        if matcher.findall(email):
            email_valid = True
            break

    if not email_valid:
        extra = ""
        if config.ui.email:
            extra = f". Contact {config.ui.email} for more information."
        return make_api_response({"success": False}, f"Invalid email address{extra}", 466)

    password = get_password_hash(password)
    key = hashlib.sha256(get_random_password(length=512).encode('utf-8')).hexdigest()
    try:
        send_signup_email(email, key)
        get_signup_queue(key).add({
            "uname": uname,
            "password": password,
            "email": email,
            "groups": ['USERS'],
            "name": uname
        })
    except Exception:
        return make_api_response({"success": False}, "The system failed to send signup confirmation link.", 400)

    return make_api_response({"success": True})


# noinspection PyBroadException,PyPropertyAccess
@auth_api.route("/signup_validate/", methods=["POST"])
def signup_validate(**_):
    """
    Validate a user's signup request

    Variables:
    None

    Arguments:
    None

    Data Block:
    {
     "registration_key": "234234...ADFCB"    # Key used to validate the user's signup process
    }

    Result example:
    {
     "success": true
    }
    """
    if not config.auth.internal.signup.enabled:
        return make_api_response({"success": False}, "Signup process has been disabled", 403)

    data = request.json
    if not data:
        data = request.values

    registration_key = data.get('registration_key', None)

    if registration_key:
        try:
            signup_queue = get_signup_queue(registration_key)
            members = signup_queue.members()
            signup_queue.delete()
            if members:
                user_info = members[0]

                # Add dynamic classification group
                user_info['classification'] = get_dynamic_classification(
                    user_info['classification'], user_info['email'])

                user = User(user_info)
                username = user.uname

                STORAGE.user.save(username, user)
                return make_api_response({"success": True})
        except (KeyError, ValueError):
            pass
    else:
        return make_api_response({"success": False}, "Not enough information to proceed with user creation", 400)

    return make_api_response({"success": False}, "Invalid registration key", 400)


@auth_api.route("/validate_otp/<token>/", methods=["GET"])
@api_login(audit=False)
def validate_otp(token, **kwargs):
    """
    Validate newly setup OTP token

    Variables:
    token     => Current token for temporary OTP sercret key

    Arguments:
    None

    Data Block:
    None

    Result example:
    {
     "success": true
    }
    """
    uname = kwargs['user']['uname']
    user_data = STORAGE.user.get(uname)

    try:
        token = int(token)
    except ValueError:
        return make_api_response({'success': False}, err="This is not a valid OTP token", status_code=400)

    secret_key = flsk_session.pop('temp_otp_sk', None)
    if secret_key and get_totp_token(secret_key) == token:
        user_data.otp_sk = secret_key
        STORAGE.user.save(uname, user_data)
        return make_api_response({'success': True})
    else:
        flsk_session['temp_otp_sk'] = secret_key
        return make_api_response({'success': False}, err="OTP token does not match secret key", status_code=400)<|MERGE_RESOLUTION|>--- conflicted
+++ resolved
@@ -1,19 +1,12 @@
 
 import hashlib
-<<<<<<< HEAD
 import jwt
-=======
->>>>>>> c2621acc
 import pyqrcode
 import re
 
 from authlib.integrations.requests_client import OAuth2Session
-<<<<<<< HEAD
-from flask import request, session as flsk_session, current_app, redirect
-=======
-from flask import current_app, request
+from flask import current_app, redirect, request
 from flask import session as flsk_session
->>>>>>> c2621acc
 from io import BytesIO
 from passlib.hash import bcrypt
 from urllib.parse import urlparse
@@ -21,25 +14,15 @@
 from assemblyline.common import forge
 from assemblyline.common.comms import send_reset_email, send_signup_email
 from assemblyline.common.isotime import now
-<<<<<<< HEAD
-from assemblyline.common.security import generate_random_secret, get_totp_token, \
-    check_password_requirements, get_password_hash, get_password_requirement_message, get_random_password
+from assemblyline.common.security import (check_password_requirements, generate_random_secret, get_password_hash,
+                                          get_password_requirement_message, get_random_password, get_totp_token)
 from assemblyline.common.uid import get_random_id
 from assemblyline.odm.models.user import User
-from assemblyline_ui.api.base import make_api_response, api_login, make_subapi_blueprint
-from assemblyline_ui.config import STORAGE, config, KV_SESSION, get_signup_queue, get_reset_queue, LOGGER, \
-    get_token_store, SECRET_KEY
-from assemblyline_ui.helper.oauth import parse_profile, fetch_avatar
-=======
-from assemblyline.common.security import (check_password_requirements, generate_random_secret, get_password_hash,
-                                          get_password_requirement_message, get_random_password, get_totp_token)
-from assemblyline.odm.models.user import User
 from assemblyline_ui.api.base import api_login, make_api_response, make_subapi_blueprint
-from assemblyline_ui.config import (KV_SESSION, LOGGER, STORAGE, config, get_reset_queue,
+from assemblyline_ui.config import (KV_SESSION, LOGGER, SECRET_KEY, STORAGE, config, get_reset_queue,
                                     get_signup_queue, get_token_store)
 from assemblyline_ui.helper.oauth import fetch_avatar, parse_profile
 from assemblyline_ui.helper.user import get_dynamic_classification
->>>>>>> c2621acc
 from assemblyline_ui.http_exceptions import AuthenticationException
 from assemblyline_ui.security.authenticator import default_authenticator
 
