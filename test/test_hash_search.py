import pytest
import requests

from conftest import get_api_data

from assemblyline.odm.models.alert import Alert
from assemblyline.odm.models.config import ExternalSource
from assemblyline.odm.models.result import Result
from assemblyline.odm.models.file import File
from assemblyline.odm.randomizer import random_model_obj
from assemblyline.odm.random_data import create_users, wipe_users
from assemblyline_ui.app import app
from assemblyline_ui.config import CLASSIFICATION
from assemblyline_ui.api.v4 import hash_search, federated_lookup

NUM_ITEMS = 10
f_hash_list = []


@pytest.fixture(scope="module")
def datastore(datastore_connection):
    ds = datastore_connection
    try:
        create_users(ds)

        for _ in range(NUM_ITEMS):
            f = random_model_obj(File)
            f_hash_list.append(f.sha256)
            ds.file.save(f.sha256, f)

        for x in range(NUM_ITEMS):
            a = random_model_obj(Alert)
            a.file.sha256 = f_hash_list[x]
            ds.alert.save(a.alert_id, a)

        for x in range(NUM_ITEMS):
            r = random_model_obj(Result)
            r.sha256 = f_hash_list[x]
            ds.result.save(r.build_key(), r)

        ds.alert.commit()
        ds.file.commit()
        ds.submission.commit()

        yield ds
    finally:
        ds.alert.wipe()
        ds.file.wipe()
        ds.submission.wipe()
        wipe_users(ds)


@pytest.fixture()
def ext_config():
    """generate test configuration."""
    hash_search.external_sources = [
        ExternalSource({"name": "malware_bazaar", "url": "http://lookup_mb"}),
        ExternalSource({"name": "virustotal", "url": "http://lookup_vt"}),
    ]
    original_tags = hash_search.all_supported_tags
    t = federated_lookup._Tags()
    t._all_supported_tags = {
        "malware_bazaar": {
            "md5": CLASSIFICATION.UNRESTRICTED,
            "sha1": CLASSIFICATION.UNRESTRICTED,
            "sha256": CLASSIFICATION.UNRESTRICTED,
            "tlsh": CLASSIFICATION.UNRESTRICTED,
            "file.pe.imports.imphash": CLASSIFICATION.UNRESTRICTED,
        },
        "virustotal": {
            "md5": CLASSIFICATION.UNRESTRICTED,
            "sha1": CLASSIFICATION.UNRESTRICTED,
            "sha256": CLASSIFICATION.UNRESTRICTED,
            "network.dynamic.domain": CLASSIFICATION.UNRESTRICTED,
            "network.static.domain": CLASSIFICATION.UNRESTRICTED,
            "network.dynamic.ip": CLASSIFICATION.UNRESTRICTED,
            "network.static.ip": CLASSIFICATION.UNRESTRICTED,
            "network.dynamic.uri": CLASSIFICATION.UNRESTRICTED,
            "network.static.uri": CLASSIFICATION.UNRESTRICTED,
        },
        "assemblyline": {
            "md5": CLASSIFICATION.UNRESTRICTED,
            "sha1": CLASSIFICATION.UNRESTRICTED,
            "sha256": CLASSIFICATION.UNRESTRICTED,
            "tlsh": CLASSIFICATION.UNRESTRICTED,
        },
        "internal_source": {
            "md5": CLASSIFICATION.UNRESTRICTED,
            "sha1": CLASSIFICATION.RESTRICTED,
            "sha256": CLASSIFICATION.UNRESTRICTED,
            "tlsh": CLASSIFICATION.UNRESTRICTED,
        },
    }
    # ensure local cache is always fresh for tests
    hash_search.all_supported_tags = t.all_supported_tags
    yield
    hash_search.all_supported_tags = original_tags


@pytest.fixture()
def test_client(ext_config):
    """generate a test client with test configuration."""
    app.config["TESTING"] = True
    with app.test_client() as client:
        with app.app_context():
            yield client


@pytest.fixture()
def user_login_session(test_client):
    """Setup a login session for the test_client."""
    r = test_client.post("/api/v4/auth/login/", data={"user": "user", "password": "user"})
    for name, value in r.headers:
        if name == "Set-Cookie" and "XSRF-TOKEN" in value:
            # in form: ("Set-Cookie", "XSRF-TOKEN=<token>; Path=/")
            token = value.split(";")[0].split("=")[1]
            test_client.environ_base["HTTP_X_XSRF_TOKEN"] = token
    data = r.json["api_response"]
    yield data, test_client


@pytest.fixture()
def admin_login_session(test_client):
    """Setup a login session for the test_client."""
    r = test_client.post("/api/v4/auth/login/", data={"user": "admin", "password": "admin"})
    for name, value in r.headers:
        if name == "Set-Cookie" and "XSRF-TOKEN" in value:
            # in form: ("Set-Cookie", "XSRF-TOKEN=<token>; Path=/")
            token = value.split(";")[0].split("=")[1]
            test_client.environ_base["HTTP_X_XSRF_TOKEN"] = token
    data = r.json["api_response"]
    yield data, test_client


@pytest.fixture()
def mock_lookup_error_response(mocker):
    """Mock response for a generic error."""
    def _mock_lookup_error(
        *,
        error_message="No results.",
        status_code=404,
        response="",
    ):
        mock_response = mocker.MagicMock(spec=requests.Response)
        mock_response.status_code = status_code
        mock_response.json.return_value = {
            "api_response": response,
            "api_error_message": error_message,
            "api_status_code": status_code,
        }
        return mock_response
    return _mock_lookup_error


@pytest.fixture()
def mock_lookup_success_response(mocker):
    """Mock response for a generic lookup to that exists.

    # Response returns List of:
    [
        {
            "description": "",
            "malicious": <bool>,
            "confirmed": <bool>,
            "data": {...},
            "classification": <access control>,
        },
        ...,
    ]
    """
    def _mock_lookup_exists(
        *,
        description="Malware",
        malicious=True,
        confimred=False,
        data=None,
        classification=CLASSIFICATION.UNRESTRICTED,
        source="mb",
        additional_items=None,
    ):
        # default to a single file
        if data is None:
            data = {}
            if source == "mb":
                data = {
                    "sha256_hash": "7de2c1bf58bce09eecc70476747d88a26163c3d6bb1d85235c24a558d1f16754",
                    "reporter": "abuse_ch",
                    "signature": "AZORult" if malicious else "",
                }
            elif source == "vt":
                data = {
                    "data": {
                        "attributes": {
                            "last_analysis_stats": {
                                "failure": 0,
                                "malicious": 3 if malicious else 0,
                                "suspicious": 1,
                                "undetected": 2
                            }
                        },
                    },
                }

        # create the default result
        r = {
            "api_error_message": None,
            "api_response": [{
                "description": description,
                "malicious": malicious,
                "confirmed": confimred,
                "classification": classification,
                "data": data,
            }],
            "api_status_code": 200,
        }
        if additional_items:
            r["api_response"].extend(additional_items)
        mock_response = mocker.MagicMock(spec=requests.Response)
        mock_response.status_code = 200
        mock_response.json.return_value = r
        return mock_response
    return _mock_lookup_exists


@pytest.fixture()
def mock_get(mocker):
    """Return a mocker for the `get` method."""
    mock_session = mocker.patch("assemblyline_ui.api.v4.hash_search.Session", autospec=True)
    mock_get = mock_session.return_value.get
    return mock_get


# noinspection PyUnusedLocal
def test_list_data_sources(datastore, user_login_session):
    _, client = user_login_session

    resp = client.get("/api/v4/hash_search/list_data_sources/")
    data = resp.json["api_response"]
    assert data == sorted(['al', 'alert', 'x.malware_bazaar', 'x.virustotal'])


# noinspection PyUnusedLocal
def test_hash_search(datastore, login_session):
    _, session, host = login_session

    for x in range(NUM_ITEMS):
        resp = get_api_data(session, f"{host}/api/v4/hash_search/{f_hash_list[x]}/")
        assert len(resp['alert']['items']) > 0 and len(resp['al']['items']) > 0


@pytest.mark.parametrize("digest", [
    "218d37ae955599538c3b36a160a122a0800bc64a552bce549a4a5ec24ec82dbe",
    "c5fd789462a4797944fb3d6712772a2be0758ad3",
    "9f2b90b4f0b5184a47187587afc1e321",
])
def test_external_hash_multi_hit(datastore, user_login_session, mock_get, mock_lookup_success_response, digest):
    """Lookup a valid hash with multiple configured sources.

    Given external lookups for both Malware Bazaar and Virustoal are configured
        And local lookups for `al` and `alert` are configured
        And the given hash type is valid for both sources
        And the given hash exists in both sources

    When a user requests an external hash search of the given hash
<<<<<<< HEAD
        And no filter is applied
=======
        And all sources are specified
>>>>>>> 67b2f8a2

    Then the user should receive a result from each source
    """
    _, client = user_login_session
    mock_get.side_effect = [
        mock_lookup_success_response(source=None),
        mock_lookup_success_response(source=None),
    ]

    # User requests a lookup with no filter
<<<<<<< HEAD
    rsp = client.get(f"/api/v4/hash_search/{digest}/")
=======
    rsp = client.get(f"/api/v4/hash_search/{digest}/?db=al|alert|x.malware_bazaar|x.virustotal")
>>>>>>> 67b2f8a2

    # A query for each source should be sent
    assert mock_get.call_count == 2
    # Expect correctly formatted mocked reponse
    assert rsp.status_code == 200
    data = rsp.json["api_response"]
    expected = {
        "al": {"error": None, "items": []},
        "alert": {"error": None, "items": []},
        "x.malware_bazaar": {
            "error": None,
            "items": [{
                "classification": CLASSIFICATION.UNRESTRICTED,
                "description": "Malware",
                "malicious": True,
                "confirmed": False,
                "data": {},
            }],
        },
        "x.virustotal": {
            "error": None,
            "items": [{
                "classification": CLASSIFICATION.UNRESTRICTED,
                "description": "Malware",
                "malicious": True,
                "confirmed": False,
                "data": {},
            }],
        },
    }
    assert data == expected


def test_external_hash_multi_hit_filter(
        datastore, user_login_session, mock_get, mock_lookup_success_response):
    """Lookup a valid hash with multiple configured sources but place a filter.

    Given an external lookup for both Malware Bazaar and Virustoal is configured
        And local lookups for `al` and `alert` are configured
        And a given hash exists in both sources

    When a user requests a lookup of a given hash
        And a filter for a single source of malware_bazaar is applied

    Then the user should receive results from only the filtered source, malware_bazaar
    """
    _, client = user_login_session

    mock_get.return_value = mock_lookup_success_response(source=None)

    # User requests a lookup with a filter
    rsp = client.get(
        f"/api/v4/hash_search/{'a' * 32}/",
        query_string={"db": "x.malware_bazaar"}
    )

    # only a single query to mb should be sent
    assert mock_get.call_count == 1
    assert rsp.status_code == 200
    data = rsp.json["api_response"]
    expected = {
        "x.malware_bazaar": {
            "error": None,
            "items": [{
                "classification": CLASSIFICATION.UNRESTRICTED,
                "description": "Malware",
                "malicious": True,
                "confirmed": False,
                "data": {},
            }],
        },
    }
    assert data == expected


def test_external_hash_filter_all(
        datastore, user_login_session, mock_get):
    """Lookup a valid hash with multiple configured sources but place a filter for a non-configured source.

    Given an external lookup for both Malware Bazaar and Virustoal is configured
        And local lookups for `al` and `alert` are configured
        And a given hash exists in both external sources

    When a user requests a lookup of a given hash
        And a filter for a source that is not configured, Assemblyline is applied

    Then the user should receive 0 results
    """
    _, client = user_login_session

    # User requests a lookup with a filter
    rsp = client.get(
        f"/api/v4/hash_search/{'a' * 32}/",
        query_string={"db": "x.assemblyline"}
    )
    # no external calls should be made
    assert mock_get.call_count == 0

    assert rsp.status_code == 404
    assert rsp.json["api_response"] == {}
    assert rsp.json["api_error_message"] == "File hash not found."


def test_external_hash_multi_source_single_hit(
        datastore, user_login_session, mock_get, mock_lookup_success_response, mock_lookup_error_response):
    """Lookup a valid hash type in multiple configured sources but found in only one source.

    Given an external lookup for both Malware Bazaar and Virustoal is configured
        And local lookups for `al` and `alert` are configured
        And the given hash exists only in Malware Bazaar

    When a user requests a lookup of a given hash
<<<<<<< HEAD
        And no filter is applied
=======
        And all sources are specified
>>>>>>> 67b2f8a2

    Then the user should receive results from both Malware Bazaar and Virustotal with no error
    But the Virustotal items should be empty
    """
    _, client = user_login_session

    # futures will resolve non-deterministically, so make sure to set the correct response
    def mock_return(*args, **kwargs):
        if args[0].startswith("http://lookup_mb"):
            return mock_lookup_success_response(source=None)
        return mock_lookup_error_response()

    mock_get.side_effect = mock_return

    # User requests a lookup with no filter
<<<<<<< HEAD
    rsp = client.get(f"/api/v4/hash_search/{'a' * 32}/")
=======
    rsp = client.get(f"/api/v4/hash_search/{'a' * 32}/?db=al|alert|x.malware_bazaar|x.virustotal")
>>>>>>> 67b2f8a2

    # A query for each source should be sent
    assert mock_get.call_count == 2

    # Expect correctly formatted mocked reponse
    assert rsp.status_code == 200
    data = rsp.json["api_response"]
    expected = {
        "al": {"error": None, "items": []},
        "alert": {"error": None, "items": []},
        "x.virustotal": {"error": None, "items": []},
        "x.malware_bazaar": {
            "error": None,
            "items": [{
                "classification": CLASSIFICATION.UNRESTRICTED,
                "description": "Malware",
                "malicious": True,
                "confirmed": False,
                "data": {},
            }],
        },
    }
    print(data)
    assert data == expected


def test_external_hash_multi_source_invalid_single(
        datastore, user_login_session, mock_get, mock_lookup_success_response, mock_lookup_error_response):
    """With multiple configured sources look up a hash type that is valid in only one of those sources.

    Given an external lookup for both Malware Bazaar and Virustoal is configured
        And local lookups for `al` and `alert` are configured
        And the `tlsh` hash type is only valid for Malware Bazaar
        And two entities in Malware Bazaar have the given `tlsh`

    When a user requests a lookup of the `tlsh` hash
<<<<<<< HEAD
        And no filter is applied
=======
        And only external sources are specified
>>>>>>> 67b2f8a2

    Then the user should receive a result from only Malware Bazaar with two items
        AND invalid tag error message logged to error
    """
    _, client = user_login_session

    # futures will resolve non-deterministically, so make sure to set the correct response
    def mock_return(*args, **kwargs):
        if args[0].startswith("http://lookup_mb"):
            return mock_lookup_success_response(
                source=None,
                additional_items=[{
                    "description": "Malware 2",
                    "malicious": True,
                    "confirmed": False,
                    "classification": CLASSIFICATION.UNRESTRICTED,
                    "data": {},
                }]
            )
        return mock_lookup_error_response(
            error_message="Invalid tag name",
            status_code=422,
            response=None,
        )

    mock_get.side_effect = mock_return

    # User requests a lookup with no filter
    tlsh = "T18114B8804B6514724B577E2A6B30A4A6DABE0E7482CD5A8BF45F7260F7DE6CCCCD1720"
<<<<<<< HEAD
    rsp = client.get(f"/api/v4/hash_search/{tlsh}/")
=======
    rsp = client.get(f"/api/v4/hash_search/{tlsh}/?db=x.malware_bazaar|x.virustotal")
>>>>>>> 67b2f8a2

    # A query for only sources where hash type is valid should be called
    assert mock_get.call_count == 1
    # Expect correctly formatted mocked reponse
    assert rsp.status_code == 200
    data = rsp.json["api_response"]
    expected = {
<<<<<<< HEAD
        "al": {"error": None, "items": []},
        "alert": {"error": None, "items": []},
=======
>>>>>>> 67b2f8a2
        "x.virustotal": {"error": "Unsupported hash type.", "items": []},
        "x.malware_bazaar": {
            "error": None,
            "items": [
                {
                    "classification": CLASSIFICATION.UNRESTRICTED,
                    "description": "Malware",
                    "malicious": True,
                    "confirmed": False,
                    "data": {},
                },
                {
                    "classification": CLASSIFICATION.UNRESTRICTED,
                    "description": "Malware 2",
                    "malicious": True,
                    "confirmed": False,
                    "data": {},
                },
            ],
        },
    }
    assert data == expected


def test_external_hash_multi_source_invalid_all(
        datastore, user_login_session, mock_get, mock_lookup_error_response):
    """With multiple configured sources look up hash type that is not valid in any of the sources.

    Given an external lookup for both Malware Bazaar and Virustoal is configured
        And local lookups for `al` and `alert` are configured
        And `customhash` hash type is not valid for Malware Bazaar or Virustotal

    When a user requests a lookup of `customhash`
<<<<<<< HEAD
        And no filter is applied
=======
        And all sources are specified
>>>>>>> 67b2f8a2

    Then the user should receive a not supported response
    """
    _, client = user_login_session

    mock_get.return_value = mock_lookup_error_response(
        error_message="Invalid tag name",
        status_code=422,
        response=None,
    )

    # User requests a lookup with no filter
    customhash = "QWERTY:ABCDABCD"
<<<<<<< HEAD
    rsp = client.get(f"/api/v4/hash_search/{customhash}/")
=======
    rsp = client.get(f"/api/v4/hash_search/{customhash}/?db=al|alert|x.malware_bazaar|x.virustotal")
>>>>>>> 67b2f8a2

    # A query for only sources where hash type is valid should be called
    assert mock_get.call_count == 0
    # Expect correctly formatted mocked reponse
    assert rsp.status_code == 400
    assert rsp.json["api_response"] == ""
    assert rsp.json["api_error_message"].startswith("Invalid hash")


def test_external_hash_multi_source_invalid_filtered(
        datastore, user_login_session, mock_get, mock_lookup_error_response):
    """With multiple configured sources look up hash type that is valid for a source, but that source is filtered.

    Given an external lookup for both Malware Bazaar and Virustoal is configured
        And local lookups for `al` and `alert` are configured
        And the `tlsh` hash type is only valid for Malware Bazaar

    When a user requests a lookup of the `tlsh` hash
        And a filter for only virustotal is applied

    Then the user should receive a not supported response
    """
    _, client = user_login_session

    mock_get.return_value = mock_lookup_error_response(
        error_message="Invalid tag name",
        status_code=422,
        response=None,
    )

    # User requests a lookup with no filter
    tlsh = "T18114B8804B6514724B577E2A6B30A4A6DABE0E7482CD5A8BF45F7260F7DE6CCCCD1720"
    rsp = client.get(
        f"/api/v4/hash_search/{tlsh}/",
        query_string={"db": "x.virustotal"}
    )

    # A query for only sources where hash type is valid should be called
    assert mock_get.call_count == 0
    # Expect correctly formatted mocked reponse
    assert rsp.status_code == 422
    data = rsp.json["api_response"]
    expected = {
        "x.virustotal": {
            "error": "Unsupported hash type.",
            "items": [],
        },
    }
    assert data == expected


def test_access_control_source_filtering(
        datastore, user_login_session, mock_get, mock_lookup_success_response):
    """With multiple configured sources ensure access control filtering is applied at the source level.

    Given an external lookup for both Malware Bazaar and Assemblyline is configured
        And local lookups for `al` and `alert` are configured
        And the given hash exists in both sources
        And Assemblyline is a restricted classification

    When a user requests a lookup of a hash
<<<<<<< HEAD
        And no filter is applied
=======
        And all sources are specified
>>>>>>> 67b2f8a2
        And the user only has access to UNRESTRICTED results

    Then the user should receive only results from malware bazaar
    """
    hash_search.external_sources = [
        ExternalSource({"name": "malware_bazaar", "url": "http://lookup_mb"}),
        ExternalSource({
            "name": "assemblyline", "url": "http://lookup_al", "classification": CLASSIFICATION.RESTRICTED
        }),
    ]
    _, client = user_login_session

    mock_get.return_value = mock_lookup_success_response(source=None)

    # User requests a lookup with no filter
<<<<<<< HEAD
    rsp = client.get(f"/api/v4/hash_search/{'a' * 32}/")
=======
    rsp = client.get(f"/api/v4/hash_search/{'a' * 32}/?db=al|alert|x.malware_bazaar|x.virustotal")
>>>>>>> 67b2f8a2

    # Only queries to access allowed sources should go through
    assert mock_get.call_count == 1

    # Expect correctly formatted mocked reponse
    assert rsp.status_code == 200
    data = rsp.json["api_response"]
    expected = {
        "al": {"error": None, "items": []},
        "alert": {"error": None, "items": []},
        "x.malware_bazaar": {
            "error": None,
            "items": [{
                "classification": CLASSIFICATION.UNRESTRICTED,
                "description": "Malware",
                "malicious": True,
                "confirmed": False,
                "data": {},
            }],
        },
    }
    assert data == expected


def test_access_control_result_filtering(
        datastore, user_login_session, mock_get, mock_lookup_success_response):
    """With multiple configured sources ensure access control filtering is applied at the result level.

    Given an external lookup for both "InternalSource" and Assembline is configured
<<<<<<< HEAD
        And local lookups for `al` and `alert` are configured
=======
>>>>>>> 67b2f8a2
        And the given hash exists in both sources
        And both sources are UNRESTRICTED
        And one result returned from Assemblyline is RESTRICTED
        And one result returned from Assemblyline is UNRESTRICTED
        And one result returned from InternalSource is RESTRICTED

    When a user requests a lookup of a hash
<<<<<<< HEAD
        And no filter is applied
=======
        And all sources are specified
>>>>>>> 67b2f8a2
        And the user only has access to UNRESTRICTED results

    Then the user should receive only ONE result from Assemblyline
    """
    hash_search.external_sources = [
        ExternalSource({
            "name": "assemblyline", "url": "http://lookup_al", "max_classification": CLASSIFICATION.RESTRICTED
        }),
        ExternalSource({
            "name": "internal_source", "url": "http://lookup_is", "max_classification": CLASSIFICATION.RESTRICTED
        }),
    ]
    _, client = user_login_session

    # futures will resolve non-deterministically, so make sure to set the correct response
    def mock_return(*args, **kwargs):
        if args[0].startswith("http://lookup_al"):
            return mock_lookup_success_response(
                source=None,
                classification=CLASSIFICATION.RESTRICTED,
                additional_items=[{
                    "description": "Malware 2",
                    "malicious": True,
                    "confirmed": False,
                    "classification": CLASSIFICATION.UNRESTRICTED,
                    "data": {},
                }],
            )
        if args[0].startswith("http://lookup_is"):
            return mock_lookup_success_response(source=None, classification=CLASSIFICATION.RESTRICTED)

    mock_get.side_effect = mock_return

    # User requests a lookup with no filter
    tlsh = "T18114B8804B6514724B577E2A6B30A4A6DABE0E7482CD5A8BF45F7260F7DE6CCCCD1720"
<<<<<<< HEAD
    rsp = client.get(f"/api/v4/hash_search/{tlsh}/")
=======
    rsp = client.get(f"/api/v4/hash_search/{tlsh}/?db=x.assemblyline|x.internal_source")
>>>>>>> 67b2f8a2

    # All queries should be made
    assert mock_get.call_count == 2

    # Expect correctly formatted mocked reponse
    assert rsp.status_code == 200
    data = rsp.json["api_response"]
    expected = {
<<<<<<< HEAD
        "al": {"error": None, "items": []},
        "alert": {"error": None, "items": []},
=======
>>>>>>> 67b2f8a2
        "x.internal_source": {"error": None, "items": []},
        "x.assemblyline": {
            "error": None,
            "items": [{
                "classification": CLASSIFICATION.UNRESTRICTED,
                "description": "Malware 2",
                "malicious": True,
                "confirmed": False,
                "data": {},
            }],
        },
    }
    assert data == expected


def test_access_control_hash_type_max_classification(datastore, user_login_session, mock_get):
    """With multiple configured sources ensure access controls are applied to hash types before searching.

    Given an external lookup for InternalSource is configured
        And local lookups for `al` and `alert` are configured
        And the given `sha1` value exists in InternalSource
        And InsternalSource's maximum classification is RESTRICTED
        And InternalSource's classification is UNRESTRICTED
        And the `sha1` has type has a classification of RESTRICTED

    When a user requests a lookup of the `sha1`
        And a filter for only `InternalSource` is applied
        And the user does not have access to RESTRICTED results

    Then the user should not receive any results
    """
    hash_search.external_sources = [
        ExternalSource({
            "name": "internal_source", "url": "http://lookup_is", "max_classification": CLASSIFICATION.RESTRICTED
        }),
    ]
    _, client = user_login_session

    # User requests a lookup with no filter
    rsp = client.get(
        f"/api/v4/hash_search/{'a' * 40}/",
        query_string={"db": "x.internal_source"}
    )

    assert mock_get.call_count == 0
    assert rsp.status_code == 422
    data = rsp.json["api_response"]
    expected = {
        "x.internal_source": {
            "error": "Unsupported hash type.",
            "items": [],
        },
    }
    assert data == expected


def test_access_control_submit_hash_classification(
        datastore, admin_login_session, mock_get, mock_lookup_success_response):
    """With multiple configured sources ensure access controls are applied to hashes before searching.

    Given external lookups for Malware Bazaar and Assemblyline are configured
        And local lookups for `al` and `alert` are configured
        And the given `md5` value exists in both sources
        And the given `md5`'s classification is RESTRICTED
        And Malware Bazaar's max classification is UNRESTRICTED
        And Assemblyline's max classification is RESTRICTED
        And the given user has access to RESTRICTED classification data

    When a user requests a lookup of the `md5`
        And a filter for external Assemblyline and Malware Bazaar is applied

    Then the user should receive results only from Assemblyline
    """
    hash_search.external_sources = [
        ExternalSource({"name": "malware_bazaar", "url": "http://lookup_mb"}),
        ExternalSource(
            {"name": "assemblyline", "url": "http://lookup_al", "max_classification": CLASSIFICATION.RESTRICTED}),
    ]
    _, client = admin_login_session

    def mock_return(*args, **kwargs):
        if args[0].startswith("http://lookup_al"):
            return mock_lookup_success_response(source=None)
        return mock_lookup_error_response()

    mock_get.side_effect = mock_return

    # User requests a lookup with no filter
    rsp = client.get(
        f"/api/v4/hash_search/{'a' * 32}/",
        query_string={"classification": CLASSIFICATION.RESTRICTED, "db": "x.assemblyline|x.malware_bazaar"},
    )

    assert mock_get.call_count == 1
    assert rsp.status_code == 200
    data = rsp.json["api_response"]
    expected = {
        "x.assemblyline": {
            "error": None,
            "items": [{
                "classification": CLASSIFICATION.UNRESTRICTED,
                "description": "Malware",
                "malicious": True,
                "confirmed": False,
                "data": {},
            }],
        },
        "x.malware_bazaar": {
            "error": "File hash classification exceeds max classification.",
            "items": []
        },
    }
    assert data == expected<|MERGE_RESOLUTION|>--- conflicted
+++ resolved
@@ -262,11 +262,7 @@
         And the given hash exists in both sources
 
     When a user requests an external hash search of the given hash
-<<<<<<< HEAD
-        And no filter is applied
-=======
         And all sources are specified
->>>>>>> 67b2f8a2
 
     Then the user should receive a result from each source
     """
@@ -277,11 +273,7 @@
     ]
 
     # User requests a lookup with no filter
-<<<<<<< HEAD
-    rsp = client.get(f"/api/v4/hash_search/{digest}/")
-=======
     rsp = client.get(f"/api/v4/hash_search/{digest}/?db=al|alert|x.malware_bazaar|x.virustotal")
->>>>>>> 67b2f8a2
 
     # A query for each source should be sent
     assert mock_get.call_count == 2
@@ -394,11 +386,7 @@
         And the given hash exists only in Malware Bazaar
 
     When a user requests a lookup of a given hash
-<<<<<<< HEAD
-        And no filter is applied
-=======
         And all sources are specified
->>>>>>> 67b2f8a2
 
     Then the user should receive results from both Malware Bazaar and Virustotal with no error
     But the Virustotal items should be empty
@@ -414,11 +402,7 @@
     mock_get.side_effect = mock_return
 
     # User requests a lookup with no filter
-<<<<<<< HEAD
-    rsp = client.get(f"/api/v4/hash_search/{'a' * 32}/")
-=======
     rsp = client.get(f"/api/v4/hash_search/{'a' * 32}/?db=al|alert|x.malware_bazaar|x.virustotal")
->>>>>>> 67b2f8a2
 
     # A query for each source should be sent
     assert mock_get.call_count == 2
@@ -455,11 +439,7 @@
         And two entities in Malware Bazaar have the given `tlsh`
 
     When a user requests a lookup of the `tlsh` hash
-<<<<<<< HEAD
-        And no filter is applied
-=======
         And only external sources are specified
->>>>>>> 67b2f8a2
 
     Then the user should receive a result from only Malware Bazaar with two items
         AND invalid tag error message logged to error
@@ -489,11 +469,7 @@
 
     # User requests a lookup with no filter
     tlsh = "T18114B8804B6514724B577E2A6B30A4A6DABE0E7482CD5A8BF45F7260F7DE6CCCCD1720"
-<<<<<<< HEAD
-    rsp = client.get(f"/api/v4/hash_search/{tlsh}/")
-=======
     rsp = client.get(f"/api/v4/hash_search/{tlsh}/?db=x.malware_bazaar|x.virustotal")
->>>>>>> 67b2f8a2
 
     # A query for only sources where hash type is valid should be called
     assert mock_get.call_count == 1
@@ -501,11 +477,6 @@
     assert rsp.status_code == 200
     data = rsp.json["api_response"]
     expected = {
-<<<<<<< HEAD
-        "al": {"error": None, "items": []},
-        "alert": {"error": None, "items": []},
-=======
->>>>>>> 67b2f8a2
         "x.virustotal": {"error": "Unsupported hash type.", "items": []},
         "x.malware_bazaar": {
             "error": None,
@@ -539,11 +510,7 @@
         And `customhash` hash type is not valid for Malware Bazaar or Virustotal
 
     When a user requests a lookup of `customhash`
-<<<<<<< HEAD
-        And no filter is applied
-=======
         And all sources are specified
->>>>>>> 67b2f8a2
 
     Then the user should receive a not supported response
     """
@@ -557,11 +524,7 @@
 
     # User requests a lookup with no filter
     customhash = "QWERTY:ABCDABCD"
-<<<<<<< HEAD
-    rsp = client.get(f"/api/v4/hash_search/{customhash}/")
-=======
     rsp = client.get(f"/api/v4/hash_search/{customhash}/?db=al|alert|x.malware_bazaar|x.virustotal")
->>>>>>> 67b2f8a2
 
     # A query for only sources where hash type is valid should be called
     assert mock_get.call_count == 0
@@ -623,11 +586,7 @@
         And Assemblyline is a restricted classification
 
     When a user requests a lookup of a hash
-<<<<<<< HEAD
-        And no filter is applied
-=======
         And all sources are specified
->>>>>>> 67b2f8a2
         And the user only has access to UNRESTRICTED results
 
     Then the user should receive only results from malware bazaar
@@ -643,11 +602,7 @@
     mock_get.return_value = mock_lookup_success_response(source=None)
 
     # User requests a lookup with no filter
-<<<<<<< HEAD
-    rsp = client.get(f"/api/v4/hash_search/{'a' * 32}/")
-=======
     rsp = client.get(f"/api/v4/hash_search/{'a' * 32}/?db=al|alert|x.malware_bazaar|x.virustotal")
->>>>>>> 67b2f8a2
 
     # Only queries to access allowed sources should go through
     assert mock_get.call_count == 1
@@ -677,10 +632,6 @@
     """With multiple configured sources ensure access control filtering is applied at the result level.
 
     Given an external lookup for both "InternalSource" and Assembline is configured
-<<<<<<< HEAD
-        And local lookups for `al` and `alert` are configured
-=======
->>>>>>> 67b2f8a2
         And the given hash exists in both sources
         And both sources are UNRESTRICTED
         And one result returned from Assemblyline is RESTRICTED
@@ -688,11 +639,7 @@
         And one result returned from InternalSource is RESTRICTED
 
     When a user requests a lookup of a hash
-<<<<<<< HEAD
-        And no filter is applied
-=======
         And all sources are specified
->>>>>>> 67b2f8a2
         And the user only has access to UNRESTRICTED results
 
     Then the user should receive only ONE result from Assemblyline
@@ -728,11 +675,7 @@
 
     # User requests a lookup with no filter
     tlsh = "T18114B8804B6514724B577E2A6B30A4A6DABE0E7482CD5A8BF45F7260F7DE6CCCCD1720"
-<<<<<<< HEAD
-    rsp = client.get(f"/api/v4/hash_search/{tlsh}/")
-=======
     rsp = client.get(f"/api/v4/hash_search/{tlsh}/?db=x.assemblyline|x.internal_source")
->>>>>>> 67b2f8a2
 
     # All queries should be made
     assert mock_get.call_count == 2
@@ -741,11 +684,6 @@
     assert rsp.status_code == 200
     data = rsp.json["api_response"]
     expected = {
-<<<<<<< HEAD
-        "al": {"error": None, "items": []},
-        "alert": {"error": None, "items": []},
-=======
->>>>>>> 67b2f8a2
         "x.internal_source": {"error": None, "items": []},
         "x.assemblyline": {
             "error": None,
