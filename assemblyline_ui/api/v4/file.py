--- conflicted
+++ resolved
@@ -1125,11 +1125,7 @@
         }
 
         with APMAwareThreadPoolExecutor(4) as executor:
-<<<<<<< HEAD
             res_ac = executor.submit(list_file_active_keys, sha256, user["access_control"], index_type=index_type)
-=======
-            res_ac = executor.submit(list_file_active_keys, sha256, user["access_control"])
->>>>>>> 8a5c664c
             res_parents = executor.submit(list_file_parents, sha256, user["access_control"])
             res_children = executor.submit(list_file_childrens, sha256, user["access_control"])
             res_meta = executor.submit(STORAGE.get_file_submission_meta, sha256,
