/* global angular */
'use strict';

/***************************************************************************************************
 * toProperCase String prototype
 */
String.prototype.toProperCase = function () {
    return this.replace(/\w\S*/g, function (txt) {
        let full_upper = ["ip", "id", "al", "ts", "md5", "sha1", "sha256", "cc", "bcc", "smtp", "ftp", "http", "pe", "db", "ui", "ttl", "vm", "os", "uid", 'ioc'];
        let full_lower = ["to", "as", "use"];

        if (full_upper.indexOf(txt.toLowerCase()) !== -1) {
            return txt.toUpperCase();
        }

        if (full_lower.indexOf(txt.toLowerCase()) !== -1) {
            return txt.toLowerCase();
        }

        return txt.charAt(0).toUpperCase() + txt.substr(1).toLowerCase();
    });
};

String.prototype.toTitleCase = function () {
    return this.replace(/-/g, " ").replace(/_/g, " ").replace(/\./g, " ").toProperCase();
};

function arrayBufferToUTF8String(arrayBuffer) {
    try {
        //noinspection JSUnresolvedFunction
        return new TextDecoder("utf-8").decode(new DataView(arrayBuffer));
    }
    catch (ex) {
        return String.fromCharCode.apply(null, new Uint8Array(arrayBuffer));
    }
}

let entityMap = {
    "&": "&amp;",
    "<": "&lt;",
    ">": "&gt;",
    '"': "&quot;",
    "'": "&#39;",
    "/": "&#x2f;"
};

function escapeHTML(string) {
    return String(string).replace(/[&<>"'\/]/g, function (s) {
        return entityMap[s];
    })
}


let timer = null;

/***************************************************************************************************
 * Utils angular module [ng-utils]
 */
let utils = angular.module('utils', []);

/***************************************************************************************************
 * ng-utils Controllers
 */
utils.controller('imageCtrl', function ($scope) {
    $scope.MAX_TARGET_SIZE = 256;

    //User editing
    $scope.resizeAndCrop = function (dataUrl) {
        let o_img = document.createElement("img");
        let c = document.createElement('canvas');
        let ctx = c.getContext("2d");

        o_img.onload = function(){
            let w = o_img.naturalWidth;
            let h = o_img.naturalHeight;
            let off_x = 0;
            let off_y = 0;
            let t_size = $scope.MAX_TARGET_SIZE;

            if (w > h) {
                off_x = (w - h) / 2;
                w = h;
                if (w < $scope.MAX_TARGET_SIZE) {
                    t_size = w;
                }
            }
            else {
                off_y = (h - w) / 2;
                h = w;
                if (h < $scope.MAX_TARGET_SIZE) {
                    t_size = h;
                }
            }

            c.width = t_size;
            c.height = t_size;

            ctx.drawImage(o_img, off_x, off_y, w, h, 0, 0, t_size, t_size);

            $scope.$parent.current_user.avatar = c.toDataURL();
            $('#avatar').attr("src", $scope.$parent.current_user.avatar);
            $('#remove').removeClass("hide");
            $('#add').addClass("hide");
        };

        o_img.src = dataUrl;
    };

    $scope.removeAvatar = function () {
        $scope.current_user.avatar = null;
        $('#avatar').attr("src", "/static/images/user_default.png");
        $('#remove').addClass("hide");
        $('#add').removeClass("hide");
    };

    $scope.handleFile = function (file) {
        if (!file.type.match(/image.*/)) {
            //This is not an Image file
            console.log(file.type, "is not an image type...");
            return;
        }

        let reader = new FileReader();
        reader.onload = function () {
            $scope.resizeAndCrop(reader.result);
        };
        reader.readAsDataURL(file);
    }


});

utils.controller('pagerCtrl', function ($scope) {
    $scope.tempSearchText = "";

    $scope.$watch('tempSearchText', function (val) {
        if ($scope.$parent.searchText === val) return true;
        $scope.$parent.searchText = $scope.tempSearchText;
    });

    $scope.$watch('rows', function () {
        $scope.$parent.rows = $scope.rows;
        if ($scope.offset === 0 && $scope.$parent.started) {
            $scope.$parent.load_data();
        }
        else {
            $scope.offset = 0;
        }
    });

    $scope.$watch('offset', function () {
        $scope.$parent.offset = $scope.offset;
        if ($scope.$parent.started) {
            $scope.$parent.load_data();
        }
    });

    $scope.load_page = function (page) {
        $scope.offset = (page - 1) * $scope.$parent.rows;
    };

    $scope.pagesToDisplay = function () {
        let idx = ($scope.$parent.offset / $scope.$parent.rows);
        let pages = [];
        let pages_start = 0;
        let pages_end = Math.min($scope.$parent.pages, 7);

        if (idx >= $scope.$parent.pages - 3) {
            pages_start = Math.max($scope.$parent.pages - 7, 0);
            pages_end = $scope.$parent.pages;
        }
        else if (idx > 3) {
            pages_start = idx - 3;
            pages_end = idx + 4;
        }

        for (let i = pages_start; i <= pages_end; i++) {
            pages.push(i + 1);
        }

        return pages;
    };

    $scope.$parent.first = function () {
        if ($scope.$parent.offset !== 0) {
            $scope.offset = 0;
        }
    };

    $scope.$parent.prev = function () {
        if ($scope.$parent.offset !== 0) {
            $scope.offset = $scope.$parent.offset - $scope.$parent.rows;
        }
    };

    $scope.$parent.next = function () {
        if ($scope.$parent.offset / $scope.$parent.rows < $scope.$parent.pages) {
            $scope.offset = $scope.$parent.offset + $scope.$parent.rows;
        }
    };

    $scope.$parent.pagerArray = function () {
        let out = 0;
        if ($scope.$parent.total != null) {
            out = Math.floor($scope.$parent.total / $scope.$parent.rows);
            if (out === Math.ceil($scope.$parent.total / $scope.$parent.rows)) {
                out--;
            }
        }

        return out;
    };

    $scope.$parent.page_switch = function (new_list) {
        $scope.$parent.started = false;
        $scope.$parent.offset = new_list.offset;
        $scope.offset = new_list.offset;
        $scope.$parent.total = new_list.total;
        $scope.$parent.rows = new_list.rows;
        $scope.rows = new_list.rows;
        $scope.$parent.pages = $scope.pagerArray();
        $scope.$parent.cur_list = new_list;
        $scope.$parent.started = true;
    }
});


/***************************************************************************************************
 * ng-utils Directives
 */
utils.directive('alertCard', function () {
    return {
        templateUrl: '/static/ng-template/alert_card.html',
        replace: true
    };
});

utils.directive('alertDetail', function () {
    return {
        templateUrl: '/static/ng-template/alert_card.html',
        replace: true
    };
});

utils.directive('draggable', function () {
    return {
        restrict: 'A',
        link: function (scope, element) {
            element[0].addEventListener('dragstart', scope.handleTagDrag, false);
            element[0].addEventListener('dragend', scope.handleTagDragEnd, false);
        }
    }
});

utils.directive('dockerConfig', function () {
    return {
        scope: {
            docker_config: '=src',
            docker_type: '=type'
        },
        templateUrl: '/static/ng-template/docker_config.html'
    }
});

utils.directive('sourceConfig', function () {
    return {
        scope: {
            source_config: '=src',
            service: '='
        },
        templateUrl: '/static/ng-template/source_config.html'
    }
});

utils.directive('dockerConfigEdit', function () {
    return {
        templateUrl: '/static/ng-template/docker_config_edit.html'
    }
});

utils.directive('droppable', function () {
    return {
        restrict: 'A',
        link: function (scope, element) {
            element[0].addEventListener('drop', scope.handleTagDrop, false);
            element[0].addEventListener('dragover', scope.handleTagDragOver, false);
        }
    }
});

utils.directive('errorCard', function () {
    return {
        templateUrl: '/static/ng-template/error_card.html',
        replace: true
    };
});

utils.directive('fileDetail', function () {
    return {
        terminal: true,
        transclude: true,
        templateUrl: '/static/ng-template/file_detail.html'
    }
});

utils.directive('graphSection', function ($window, $timeout) {
    return {
        restrict: 'A',
        require:"ngModel",
        template: "<svg width='100%' height='70'></svg>",
        link: function (scope, elem, attrs, ngModel) {
            scope.render = function () {
                let graph_obj = ngModel.$modelValue;
                let rawSVG = elem.find("svg")[0];

                while (rawSVG.firstChild){
                    rawSVG.removeChild(rawSVG.firstChild)
                }

                if (graph_obj.type === "colormap") {
                    let d3 = $window.d3;
                    let show_legend = graph_obj.data.show_legend;
                    if (show_legend === undefined) {
                        show_legend = true;
                    }
                    let svg = d3.select(rawSVG);
                    let item_width = parseInt(svg.style("width")) / graph_obj.data.values.length;
                    let rect_offset = 0;

                    // Color scale
                    let color_range = ["#87c6fb", "#111920"];
                    let blue_scale = d3.scale.linear().domain(graph_obj.data.domain).range(color_range);

                    if (show_legend) {
                        svg.append("rect")
                            .attr("y", 10)
                            .attr("x", 0)
                            .attr("width", 15)
                            .attr("height", 15)
                            .attr("fill", color_range[0]);

                        svg.append("text")
                            .attr("y", 22)
                            .attr("x", 20)
                            .text(": " + graph_obj.data.domain[0]);

                        svg.append("rect")
                            .attr("y", 10)
                            .attr("x", 80)
                            .attr("width", 15)
                            .attr("height", 15)
                            .attr("fill", color_range[1]);

                        svg.append("text")
                            .attr("y", 22)
                            .attr("x", 100)
                            .text(": " + graph_obj.data.domain[graph_obj.data.domain.length - 1]);

                        rect_offset = 30;
                        svg.attr("height", 70);
                    }

                    for (let x in graph_obj.data.values) {
                        let value = graph_obj.data.values[x];
                        svg.append("rect")
                            .attr("class", "chart_data")
                            .attr("y", rect_offset)
                            .attr("x", x * item_width)
                            .attr("width", item_width + 1)
                            .attr("height", 40)
                            .attr("fill", blue_scale(value));
                    }

                    let w = angular.element($window);

                    let resizeObj = function () {
                        $timeout(function () {
                            let width = parseInt($window.getComputedStyle(elem[0]).width, 10);

                            if (width) {
                                let targetWidth = width / graph_obj.data.values.length;
                                svg.selectAll(".chart_data").each(function (d, i) {
                                    let item = d3.select(this);
                                    item.attr("x", i * targetWidth);
                                    item.attr("width", targetWidth + 1)
                                });
                            } else {
                                resizeObj();
                            }
                        }, 100);
                    };

                    w.bind('resize', function () {
                        resizeObj();
                    });

                    resizeObj();
                }
            };
            scope.$watch(function () { return ngModel.$modelValue; }, scope.render, true);
        }
    }
});

utils.directive('imageDropzone', function () {
    return {
        scope: {
            drop: '='
        },
        link: function (scope, element) {
            let el = element[0];

            el.addEventListener(
                'dragenter',
                function () {
                    this.classList.add('over');
                    return false;
                },
                false
            );

            el.addEventListener(
                'dragover',
                function (e) {
                    e.dataTransfer.dropEffect = 'move';
                    e.stopPropagation();
                    e.preventDefault();
                    this.classList.add('over');
                    return false;
                },
                false
            );

            el.addEventListener(
                'dragleave',
                function () {
                    this.classList.remove('over');
                    return false;
                },
                false
            );

            el.addEventListener(
                'drop',
                function (e) {
                    e.stopPropagation();
                    e.preventDefault();

                    this.classList.remove('over');

                    let dt = e.dataTransfer;
                    let file = dt.files[0];

                    scope.drop(file);

                    return false;
                },
                false
            );
        }
    }
});

utils.directive('imagePreview', function () {
    return {
        templateUrl: '/static/ng-template/img_selector.html'
    }
});

utils.directive('imageSelector', function () {
    return {
        scope: {
            select: '='
        },
        link: function (scope, element) {
            let el = element[0];

            el.addEventListener(
                'change',
                function (e) {
                    let file = e.target.files[0];
                    scope.select(file);
                    return false;
                },
                false
            );
        }
    }
});

utils.directive('integer', function () {
    return {
        restrict: 'A',
        require: 'ngModel',
        link: function (scope, elem, attr, ctrl) {
            ctrl.$parsers.unshift(function (viewValue) {
                return parseInt(viewValue)
            });
        }
    }
});

utils.directive('pager', function () {
    return {
        templateUrl: '/static/ng-template/pager.html'
    }
});

utils.directive('replaceTags', function ($compile) {
    let inline_tag_template = '<span class="inline-tag" style="cursor: pointer;" ng-class="{\'highlight\': isHighlighted(-=TAG=-.type, -=TAG=-.value)}" ng-click="trigger_highlight(-=TAG=-.type, -=TAG=-.value);$event.stopPropagation();" >{{-=TAG=-.value}}</span>';

    function escapeRegExp(string) {
        return string.replace(/([.*+?^=!:${}()|\[\]\/\\])/g, "\\$1")
    }

    return {
        scope: true,
        link: function (scope, elem, attr) {
            if (scope.$eval(attr.data) == null){
                return null;
            }

            let sec_name = "section_list[sec_info.id]";
            if (scope.$parent.sec_info === undefined){
                sec_name = "sec";
            }

            let data = escapeHTML(scope.$eval(attr.data));
            let tags = scope.$eval(attr.tags);

            for (let i in tags) {
                let tag = tags[i];
                if (tag.value.length > 6) {
                    let re = new RegExp(escapeRegExp(escapeHTML(tag.value)), 'g');
                    data = data.replace(re, inline_tag_template.replace(/-=TAG=-/g, sec_name + '.tags.' + i.toString()));
                }
            }
            elem.html(data);
            $compile(elem.contents())(scope);
        }
    }
});

utils.directive('serviceConfig', function () {
    return {
        templateUrl: '/static/ng-template/service_config.html'
    }
});

utils.directive('signatureDetail', function () {
    return {
        templateUrl: '/static/ng-template/signature_detail.html',
        replace: true
    };
});

utils.directive('signatureSource', function () {
    return {
        templateUrl: '/static/ng-template/signature_source.html'
    };
});

utils.directive('jsonInput', function () {
    return {
        scope: true,
        require: 'ngModel',
        link: function (scope, elem, attr, ngModel) {
            let update_ctrl = null;
            let data = scope.$eval(attr.jsonInput);

            if (data !== undefined && data.update_ctrl !== undefined) {
                //noinspection JSUnusedAssignment
                update_ctrl = getPath(data.update_ctrl);
            }

            function getPath(path) {
                let out = "scope.$parent";
                path = path.split(".");

                while (path.length && (out += "['" + path.shift() + "']")) {
                }

                return out
            }

            function fromUser(text) {
                try {
                    return JSON.parse(text);
                } catch (e) {
                    return text;
                }
            }

            function toUser(my_data) {
                return JSON.stringify(my_data);
            }

            ngModel.$parsers.unshift(fromUser);
            ngModel.$formatters.unshift(toUser);
        }
    }
});

utils.directive('smartInput', function () {
    return {
        scope: true,
        require: 'ngModel',
        link: function (scope, elem, attr, ngModel) {
            let DEBUG = true;
            let splitter = ",";
            let data_type = "string";
            let type_let = null;
            let update_ctrl = null;
            let data = scope.$eval(attr.smartInput);
            if (data !== undefined && data.splitter !== undefined) splitter = data.splitter;
            if (data !== undefined && data.type !== undefined) data_type = data.type;
            if (data !== undefined && data.type_let !== undefined) type_let = data.type_let;
            if (data !== undefined && data.update_ctrl !== undefined) update_ctrl = getPath(data.update_ctrl);
            function updatePath(value) {
                let start = update_ctrl;
                let stop = "";

                let to_apply = update_ctrl;
                if (typeof value == 'string') {
                    to_apply += "='" + value + "'";
                    stop = "'" + value + "'";
                }
                else if (typeof value == "object") {
                    to_apply += "=" + JSON.stringify(value);
                    stop = JSON.stringify(value);
                }
                else {
                    to_apply += "=" + value;
                    stop = value;
                }

                if (DEBUG) eval("console.log(" + start + ", '=>', " + stop + ")");
                eval(to_apply);
            }

            function getPath(path) {
                let out = "scope.$parent";
                path = path.split(".");

                while (path.length && (out += "['" + path.shift() + "']")) {
                }

                return out
            }

            function fromUser(text) {
                let myval;
                if (type_let != null) {
                    let temp_dt = getPath(type_let);
                    eval("data_type = " + temp_dt);
                }

                if (data_type === 'list') {
                    myval = text.split(splitter);
                    for (let idx in myval) {
                        let int_val = parseInt(myval[idx]);
                        if (String(int_val) === myval[idx]) {
                            myval[idx] = int_val;
                        }
                    }
                }
                else if (data_type === 'object') {
                    try {
                        myval = JSON.parse(text);
                    } catch (e) {
                        myval = text;
                    }
                }
                else if (data_type === 'number' || data_type === 'int') {
                    myval = parseFloat(text);
                }
                else if (data_type === 'boolean' || data_type === 'bool') {
                    myval = text === "true";
                }
                else {
                    myval = text;
                }

                if (update_ctrl != null) {
                    updatePath(myval);
                }
                return myval;
            }

            function toUser(array) {
                if (array === undefined) {
                    return "";
                }
                else if (data_type === "list") {
                    return array.join(splitter);
                }
                else if (data_type === "object") {
                    return JSON.stringify(array);
                }
                else {
                    return array
                }
            }

            ngModel.$parsers.unshift(fromUser);
            ngModel.$formatters.unshift(toUser);
        }
    }
});

utils.directive('splitArray', function () {
    return {
        restrict: 'A',
        require: 'ngModel',
        link: function (scope, elem, attr, ngModel) {
            let splitter = ",";
            let data = scope.$eval(attr.splitArray);
            if (data !== undefined && data.splitter !== undefined) splitter = data.splitter;

            function fromUser(text) {
                if (text === ""){
                    return []
                }
                return text.split(splitter);
            }

            function toUser(array) {
                if (array === undefined)
                    return "";
                return array.join(splitter);
            }

            ngModel.$parsers.push(fromUser);
            ngModel.$formatters.push(toUser);
        }
    }
});

utils.directive('kvSection', function () {
    return {
        restrict: 'A',
        require:"ngModel",
        link: function (scope, elem, attrs, ngModel) {
            scope.render = function () {
                let kv_body = ngModel.$viewValue;

                while (elem[0].firstChild){
                    elem[0].removeChild(elem[0].firstChild)
                }
                let table = document.createElement('table');
                table.style.width = "100%";
                for (let key in kv_body) {
                    let tr = document.createElement('tr');
                    tr.setAttribute("class", "kv_line");
                    let value = kv_body[key];

                    let key_td = document.createElement('td');
                    key_td.setAttribute("class", "strong");
                    key_td.style.paddingRight = "25px";
                    key_td.innerText = key;
                    tr.appendChild(key_td);

                    let value_td = document.createElement('td');
                    value_td.innerText = value;
                    value_td.style.width = '100%';
                    tr.appendChild(value_td);

                    table.appendChild(tr);
                }
                elem[0].appendChild(table);
            };
            scope.$watch(function () { return ngModel.$modelValue; }, scope.render, true);
        }
    }
});

<<<<<<< HEAD
utils.directive('ncSection', function () {
=======
utils.directive('tableSection', function () {
>>>>>>> 6b184a19
    return {
        restrict: 'A',
        require:"ngModel",
        link: function (scope, elem, attrs, ngModel) {
            scope.render = function () {
<<<<<<< HEAD
                let nc_body = JSON.parse(ngModel.$viewValue);

                while (elem[0].firstChild){
                    elem[0].removeChild(elem[0].firstChild)
                }
                let div = document.createElement("div");
                div.style.marginLeft = "-40px";
                process_list(nc_body, div);

                function process_list(process_tree, root) {
                    let ul = document.createElement("ul");
                    ul.style.listStyleType = "none";
                    for (let process of process_tree) {
                        // Initial list item element
                        let li = document.createElement("li");

                        // "Container" that will contain the card
                        let card = document.createElement("div");
                        card.className = "process_card";

                        let pid_section = document.createElement("div");
                        pid_section.style.padding = "5px";
                        pid_section.style.backgroundColor = "#EEE";
                        // Process name details
                        let process_pid = document.createTextNode(process["process_pid"]);
                        pid_section.appendChild(process_pid);

                        let detail_section = document.createElement("div");
                        detail_section.style.padding = "5px";

                        // card header
                        let header = document.createElement("div");
                        header.className = "text-heavy";
                        header.style.paddingBottom = "5px";
                        header.style.backgroundColor = "white";

                        // Process name details
                        let process_name = document.createTextNode(process["process_name"]);
                        header.appendChild(process_name);

                        // card footer
                        let footer = document.createElement("div");

                        // Command line details
                        let samp = document.createElement("samp");
                        let small = document.createElement("small");
                        let cmd = document.createTextNode(process["command_line"]);
                        small.appendChild(cmd);
                        samp.appendChild(small);
                        footer.appendChild(samp);

                        // Add header and footer to detail section
                        detail_section.appendChild(header);
                        detail_section.appendChild(footer);

                        // Adding the card components
                        card.appendChild(pid_section);
                        card.appendChild(detail_section);

                        // Adding the card to the list
                        li.appendChild(card);
                        ul.append(li);

                        if (process["children"]) {
                            process_list(process["children"], ul);
                        }
                    }
                    root.append(ul);
                }
=======
                let table_body = JSON.parse(ngModel.$viewValue);
                while (elem[0].firstChild){
                    elem[0].removeChild(elem[0].firstChild)
                }
                let table = document.createElement('table');
                table.style.width = "100%";
                table.setAttribute("class", "table table-bordered table-condensed table-hover table-striped");

                let thead = table.createTHead();
                let headerRow = thead.insertRow();
                let table_headers = [];

                if(table_body.length > 0){
                    // Create Table Header using union of keys from all dictionaries
                    for (let table_row of table_body) {
                        for (let key of Object.keys(table_row)) {
                            if (!table_headers.includes(key)) {
                                table_headers.push(key);
                            }
                        }
                    }
                }

                // Creating Table Headers
                for (let key of table_headers) {
                    let th = document.createElement("th");
                    let text = document.createTextNode(key.toTitleCase());
                    th.appendChild(text);
                    th.setAttribute("class", "active");
                    headerRow.appendChild(th);
                }

                // Create Table Body
                let tbody = table.createTBody();

                // Used for alternating striped rows
                for (let row of table_body) {
                    let tr = tbody.insertRow();
                    for (let column of table_headers) {
                        let str_value = "";
                        if (column in row) {
                            if (row[column] !== null) {
                                str_value = row[column];
                            }
                        }
                        let cell = tr.insertCell();
                        let text = document.createTextNode(str_value);
                        cell.appendChild(text);
                    }
                }
                // Responsive table
                let div = document.createElement('div');
                div.setAttribute('class', 'table-responsive');
                div.appendChild(table);
>>>>>>> 6b184a19

                elem[0].appendChild(div);
            };
            scope.$watch(function () { return ngModel.$modelValue; }, scope.render, true);
        }
    }
});

utils.directive('urlSection', function () {
    return {
        restrict: 'A',
        require:"ngModel",
        link: function (scope, elem, attrs, ngModel) {
            scope.render = function () {
                let url_body = ngModel.$modelValue;

                while (elem[0].firstChild){
                    elem[0].removeChild(elem[0].firstChild)
                }

                if (Object.prototype.toString.call(url_body) === '[object Array]') {
                    for (let idx in url_body) {
                        let div = document.createElement('div');
                        let cur_url_body = url_body[idx];

                        let a_array = document.createElement('a');
                        a_array.href = cur_url_body.url;
                        if (cur_url_body.name !== undefined) {
                            a_array.text = cur_url_body.name;
                        } else {
                            a_array.text = cur_url_body.url;
                        }
                        div.appendChild(a_array);
                        elem[0].appendChild(div);
                    }
                } else {
                    let a = document.createElement('a');
                    a.href = url_body.url;
                    if (url_body.name !== undefined) {
                        a.text = url_body.name;
                    } else {
                        a.text = url_body.url;
                    }
                    elem[0].appendChild(a);
                }
            };
            scope.$watch(function () { return ngModel.$modelValue; }, scope.render, true);
        }
    }
});

utils.directive('vmConfig', function () {
    return {
        templateUrl: '/static/ng-template/vm_config.html'
    }
});


/***************************************************************************************************
 * ng-utils Filters
 */

utils.filter('breakableStr', function () {
    return function (data) {
        if (data === undefined || data == null) return "";
        let outString = String();
        if (typeof(data) !== "string"){
            data = data.toString();
        }

        for (let i = 0; i < data.length; i += 4) {
            outString += data.substr(i, 4);
            outString += "\u200b";
        }

        return outString
    }
});

utils.filter('fileSize', function () {
    return function (size) {
        if (isNaN(size))
            size = 0;

        if (size < 1024)
            return size + ' Bytes';

        size /= 1024;

        if (size < 1024)
            return size.toFixed(2) + ' Kb';

        size /= 1024;

        if (size < 1024)
            return size.toFixed(2) + ' Mb';

        size /= 1024;

        if (size < 1024)
            return size.toFixed(2) + ' Gb';

        size /= 1024;

        return size.toFixed(2) + ' Tb';
    };
});

utils.filter('floatStr', function () {
    return function (float_let) {
        if (float_let === undefined || float_let == null) return "";
        try {
            return Math.round(float_let * 100) / 100;
        }
        catch (e) {
            return float_let;
        }
    }
});

utils.filter('getErrorTypeFromKey', function () {
    return function (key) {
        let e_id = key.substr(65, key.length);

        if (e_id.indexOf(".e") !== -1) {
            e_id = e_id.substr(e_id.indexOf(".e") + 2, e_id.length);
        }

        if (e_id === "21") {
            return "SERVICE DOWN";
        }
        else if (e_id === "12") {
            return "MAX RETRY REACHED";
        }
        else if (e_id === "10") {
            return "MAX DEPTH REACHED";
        }
        else if (e_id === "30") {
            return "TASK PRE-EMPTED";
        }
        else if (e_id === "20") {
            return "SERVICE BUSY";
        }
        else if (e_id === "11") {
            return "MAX FILES REACHED";
        }
        else if (e_id === "1") {
            return "EXCEPTION";
        }

        return "UNKNOWN";
    }
});

utils.filter('getHashFromKey', function () {
    return function (key) {
        return key.substr(0, 64);
    }
});

utils.filter('getServiceFromKey', function () {
    return function (key) {
        let srv = key.substr(65, key.length);

        if (srv.indexOf(".") !== -1) {
            srv = srv.substr(0, srv.indexOf("."));
        }

        return srv
    }
});

utils.filter('hexDump', function () {
    return function (arrayBuffer) {
        if (arrayBuffer === undefined || arrayBuffer == null) return "";
        let outString = String();
        let pad = "00000000";
        let line = 0;
        let count = 0;
        let data = new Uint8Array(arrayBuffer);

        outString += "00000000:  ";

        for (let i = 0; i < data.length; i++) {
            count++;

            let n = data[i];
            let byteHex = (n < 16) ? "0" + n.toString(16) : n.toString(16);

            outString += byteHex + " ";
            if (count === 16 && i < (data.length - 2)) {
                count = 0;
                line++;
                outString += "\n" + pad.substr(0, 7 - line.toString(16).length) + line.toString(16) + "0:  ";
            }
        }
        return outString
    }
});

utils.filter('hexViewer', function () {
    return function (arrayBuffer) {
        if (arrayBuffer === undefined || arrayBuffer == null) return "";
        let outString = String();
        let pad = "00000000";
        let pad_bytes = "                                                ";
        let line = 0;
        let count = 0;
        let askey = String();
        let data = new Uint8Array(arrayBuffer);

        outString += "00000000: ";
        askey += " ";

        for (let i = 0; i < data.length; i++) {
            count++;

            let n = data[i];
            let byteHex = (n < 16) ? "0" + n.toString(16) : n.toString(16);
            let character = String.fromCharCode(n);

            if (n < 0x20 || n >= 0x7F) {
                character = ".";
            }

            askey += character;
            outString += byteHex + " ";
            if (count === 16 && i < (data.length - 2)) {
                count = 0;
                line++;
                outString += askey + "\n" + pad.substr(0, 7 - line.toString(16).length) + line.toString(16) + "0: ";
                askey = " ";
            }
        }

        if (askey !== " ") {
            outString += pad_bytes.substr(0, 48 - (count * 3)) + askey
        }
        return outString
    }
});

utils.filter('iso_to_utc', function () {
    return function (date, show_suffix) {
        if (show_suffix === undefined){
            show_suffix = false;
        }

        if (date === undefined || date == null) return date;

        if (typeof date === 'string' && date.indexOf('T') === 10 && date.indexOf('Z') === (date.length -1)){
            date = date.replace(/T/g, " ");
            date = date.replace(/Z/g, "");
            if (show_suffix){
                date += " (UTC)"
            }
        }
        return date;
    }
});

utils.filter("joinBy", function () {
    return function (input, delimiter) {
        if (input instanceof Array) {
            return (input || []).join(delimiter || ", ");
        }
        return input;

    }
});

utils.filter('maxLength', function () {
    return function (data, length) {
        if (data === undefined || data == null) return "";

        let outString = String();

        if (data.length > length - 3) {
            outString += data.substr(0, length - 3);
            outString += "...";
        }
        else {
            outString += data;
        }

        return outString
    }
});

utils.filter("objectViewer", function () {
    return function (input) {
        if (input instanceof Object){
            let out_list = [];
            for (let key in input){
                let val= input[key];
                if (val instanceof Array) {
                    val = (val || []).join(" | ");
                }
                if (val === "(null)") {
                    val = "";
                }
                out_list.push(key + " => "+ val);
            }
            return out_list.join("\n")
        }

        return input;

    }
});

utils.filter('orderByObjectInt', function () {
    return function (input, attr, l2_attr) {
        if (!angular.isObject(input)) return input;

        let array = [];
        for (let key in input) {
            let item = input[key];
            item.key = key;
            array.push(item);
        }

        array.sort(function (obj_a, obj_b) {
            let a = obj_a[attr];
            let b = obj_b[attr];
            let val = b - a;

            if (val === 0 && l2_attr !== undefined) {
                try {
                    a = obj_a[l2_attr].join();
                } catch (e) {
                    a = obj_a[l2_attr]
                }
                try {
                    b = obj_b[l2_attr].join();
                } catch (e) {
                    b = obj_b[l2_attr];
                }

                if (a > b) {
                    val = 1;
                }
                else if (b > a) {
                    val = -1;
                }
            }

            return val;
        });

        return array;
    }
});

utils.filter('quote', function () {
    return function (data) {
        if (data === undefined || data == null) return "";

        return data.replace(/\\/g, '\\\\').replace(/"/g, '\\"');
    }
});

utils.filter('rawViewer', function () {
    return function (arrayBuffer) {
        if (arrayBuffer === undefined || arrayBuffer == null) return "";
        let data = arrayBufferToUTF8String(arrayBuffer);

        let outString = String();
        for (let i = 0; i < data.length; i++) {
            let character = data[i];
            let c = data.charCodeAt(i);

            if (c !== 0x9 && c !== 0xa && c !== 0xd && (c < 0x20 || c >= 0x7F)) {
                character = ".";
            }
            outString += character;
        }

        return outString;
    }
});

utils.filter('score_color', function () {
    return function (score) {
        if (score === undefined || score == null) return "text-muted";
        if (score >= 2000) {
            return "text-danger";
        }
        else if (score >= 500) {
            return "text-warning";
        }
        else if (score >= 100) {
            return "text-info";
        }
        else if (score < 0) {
            return "text-success";
        }
        else {
            return "text-muted";
        }
    }
});

utils.filter('section_color', function () {
    return function (score) {
        if (score === undefined || score == null) return "section_info";
        if (score >= 1000) {
            return "section_malicious";
        }
        else if (score >= 100) {
            return "section_suspicious";
        }
        else {
            return "section_info";
        }
    }
});

utils.filter('label_color', function () {
    return function (score) {
        if (score === undefined || score == null) return "label-heur-info";
        if (score >= 1000) {
            return "label-heur-malicious";
        }
        else if (score >= 100) {
            return "label-heur-suspicious";
        }
        else {
            return "label-heur-info";
        }
    }
});

utils.filter('verdict_text_color', function () {
    return function (score) {
        if (score === undefined || score == null) return "text-muted";
        if (score >= 2000) {
            return "text-danger";
        }
        else if (score >= 500) {
            return "text-warning2";
        }
        else if (score >= 100) {
            return "text-info";
        }
        else if (score < 0) {
            return "text-success";
        }
        else {
            return "text-muted";
        }
    }
});

utils.filter('verdict_color', function () {
    return function (score) {
        if (score === undefined || score == null) return "label-default";
        if (score >= 2000) {
            return "label-danger";
        }
        else if (score >= 500) {
            return "label-warning";
        }
        else if (score >= 100) {
            return "label-info";
        }
        else if (score < 0) {
            return "label-success";
        }
        else {
            return "label-default";
        }
    }
});

utils.filter('verdict', function () {
    return function (score) {
        if (score === undefined || score == null) return "Non-Malicious";
        if (score >= 2000) {
            return "Malicious";
        }
        else if (score >= 500) {
            return "Highly Suspicious";
        }
        else if (score >= 100) {
            return "Suspicious";
        }
        else if (score < 0) {
            return "Safe";
        }
        else {
            return "Non-Malicious";
        }
    }
});

utils.filter('sortList', function () {
    return function (input) {
        if (input != null) {
            return input.sort();
        }
    }
});

utils.filter('split', function () {
    return function (data) {
        let splitter = " | ";
        try {
            return data.join(splitter);
        }
        catch (e) {
            return data;
        }
    }
});

utils.filter('splitHex', function () {
    return function (data) {
        if (data === undefined || data == null) return "";
        let outString = String();
        let pad = "00000000";
        let line = 0;
        let count = 0;

        outString += "00000000  ";

        for (let i = 0; i < data.length; i += 2) {
            count++;
            let byteHex = data.substr(i, 2);
            outString += byteHex + " ";
            if (count === 16 && i < (data.length - 2)) {
                count = 0;
                line++;
                outString += "\n" + pad.substr(0, 7 - line.toString(16).length) + line.toString(16) + "0  ";
            }
        }
        return outString
    }
});

utils.filter('stringViewer', function () {
    return function (arrayBuffer) {
        if (arrayBuffer === undefined || arrayBuffer == null) return "";
        let data = arrayBufferToUTF8String(arrayBuffer);
        let res = data.match(/[\x1f-\x7e]{6,}/g);

        return res.join("\n")
    }
});

utils.filter('stripNull', function () {
    return function (val) {
        if (val === "(null)") {
            return "";
        }

        return val;
    }
});

utils.filter('shortTagType', function () {
    return function (input) {
        let idx = input.lastIndexOf('.');

        return input.slice(idx, input.length);
    }
});

utils.filter('titleCase', function () {
    return function (input) {
        if (input === null || input === undefined){
            return input
        }
        return input.toTitleCase()
    }
});

utils.filter('unit', function () {
    return function (bytes, precision) {
        if (isNaN(parseFloat(bytes)) || !isFinite(bytes)) return "-";
        if (precision === undefined) precision = 1;
        let units = ['bytes', 'kB', 'MB', 'GB', 'TB', 'PB'],
            number = Math.floor(Math.log(bytes) / Math.log(1024));
        return (bytes / Math.pow(1024, Math.floor(number))).toFixed(precision) + " " + units[number];
    }
});

utils.filter('utc_date', function () {
    return function (date) {
        let cur_date = new Date(date);
        return new Date(cur_date.getUTCFullYear(), cur_date.getUTCMonth(), cur_date.getUTCDate(), cur_date.getUTCHours(), cur_date.getUTCMinutes(), cur_date.getUTCSeconds());
    }
});<|MERGE_RESOLUTION|>--- conflicted
+++ resolved
@@ -774,17 +774,12 @@
     }
 });
 
-<<<<<<< HEAD
 utils.directive('ncSection', function () {
-=======
-utils.directive('tableSection', function () {
->>>>>>> 6b184a19
     return {
         restrict: 'A',
         require:"ngModel",
         link: function (scope, elem, attrs, ngModel) {
             scope.render = function () {
-<<<<<<< HEAD
                 let nc_body = JSON.parse(ngModel.$viewValue);
 
                 while (elem[0].firstChild){
@@ -854,7 +849,20 @@
                     }
                     root.append(ul);
                 }
-=======
+
+                elem[0].appendChild(div);
+            };
+            scope.$watch(function () { return ngModel.$modelValue; }, scope.render, true);
+        }
+    }
+});
+
+utils.directive('tableSection', function () {
+    return {
+        restrict: 'A',
+        require:"ngModel",
+        link: function (scope, elem, attrs, ngModel) {
+            scope.render = function () {
                 let table_body = JSON.parse(ngModel.$viewValue);
                 while (elem[0].firstChild){
                     elem[0].removeChild(elem[0].firstChild)
@@ -909,7 +917,6 @@
                 let div = document.createElement('div');
                 div.setAttribute('class', 'table-responsive');
                 div.appendChild(table);
->>>>>>> 6b184a19
 
                 elem[0].appendChild(div);
             };
