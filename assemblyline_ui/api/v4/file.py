import concurrent.futures
import os
import re
import tempfile

from flask import request

from assemblyline.common import forge
from assemblyline.common.codec import encode_file
from assemblyline.common.dict_utils import unflatten
from assemblyline.common.hexdump import hexdump
from assemblyline.common.str_utils import safe_str
from assemblyline_ui.api.base import api_login, make_api_response, make_subapi_blueprint, stream_file_response
from assemblyline_ui.config import STORAGE, ALLOW_RAW_DOWNLOADS
from assemblyline_ui.helper.result import format_result
from assemblyline_ui.helper.user import load_user_settings

Classification = forge.get_classification()
config = forge.get_config()

FILTER_ASCII = b''.join([bytes([x]) if x in range(32, 127) or x in [9, 10, 13] else b'.' for x in range(256)])

SUB_API = 'file'
file_api = make_subapi_blueprint(SUB_API, api_version=4)
file_api._doc = "Perform operations on files"

API_MAX_SIZE = 10 * 1024 * 1024


def list_file_active_keys(sha256, access_control=None):
    query = f"id:{sha256}*"

    item_list = [x for x in STORAGE.result.stream_search(query, access_control=access_control, as_obj=False)]

    item_list.sort(key=lambda k: k["created"], reverse=True)

    active_found = []
    active_keys = []
    alternates = []
    for item in item_list:
        if item['response']['service_name'] not in active_found:
            active_keys.append(item['id'])
            active_found.append(item['response']['service_name'])
        else:
            alternates.append(item)

    return active_keys, alternates


def list_file_childrens(sha256, access_control=None):
    query = f'id:{sha256}* AND response.extracted.sha256:*'
    resp = STORAGE.result.grouped_search("response.service_name", query=query, fl='id',
                                         sort="created desc", access_control=access_control,
                                         as_obj=False)

    result_keys = [x['items'][0]['id'] for x in resp['items']]

    output = []
    processed_sha256 = []
    for r in STORAGE.result.multiget(result_keys, as_dictionary=False, as_obj=False):
        for extracted in r['response']['extracted']:
            if extracted['sha256'] not in processed_sha256:
                processed_sha256.append(extracted['sha256'])
                output.append({
                    'name': extracted['name'],
                    'sha256': extracted['sha256']
                })
    return output


def list_file_parents(sha256, access_control=None):
    query = f"response.extracted.sha256:{sha256}"
    processed_sha256 = []
    output = []

    response = STORAGE.result.search(query, fl='id', sort="created desc",
                                     access_control=access_control, as_obj=False, use_archive=True)
    for p in response['items']:
        key = p['id']
        sha256 = key[:64]
        if sha256 not in processed_sha256:
            output.append(key)
            processed_sha256.append(sha256)

        if len(processed_sha256) >= 10:
            break

    return output


@file_api.route("/ascii/<sha256>/", methods=["GET"])
@api_login(required_priv=['R'])
def get_file_ascii(sha256, **kwargs):
    """
    Return the ascii values for a file where ascii chars are replaced by DOTs.

    Variables:
    sha256       => A resource locator for the file (sha256)

    Arguments:
    None

    Data Block:
    None

    Result example:
    <THE ASCII FILE>
    """

    user = kwargs['user']
    file_obj = STORAGE.file.get(sha256, as_obj=False)

    if file_obj['size'] > API_MAX_SIZE:
        return make_api_response({}, "This file is too big to be seen through this API.", 403)

    if not file_obj:
        return make_api_response({}, "The file was not found in the system.", 404)

    if user and Classification.is_accessible(user['classification'], file_obj['classification']):
        with forge.get_filestore() as f_transport:
            data = f_transport.get(sha256)

        if not data:
            return make_api_response({}, "This file was not found in the system.", 404)

        return make_api_response(data.translate(FILTER_ASCII).decode())
    else:
        return make_api_response({}, "You are not allowed to view this file.", 403)


@file_api.route("/download/<sha256>/", methods=["GET"])
@api_login(required_priv=['R'], check_xsrf_token=False)
def download_file(sha256, **kwargs):
    """
    Download the file using the default encoding method. This api
    will force the browser in download mode.

    Variables:
    sha256       => A resource locator for the file (sha256)

    Arguments (optional):
    encoding     => Type of encoding use for the resulting file
    name         => Name of the file to download
    sid          => Submission ID where the file is from

    Data Block:
    None

    API call example:
    /api/v4/file/download/123456...654321/

    Result example:
    <THE FILE BINARY ENCODED IN SPECIFIED FORMAT>
    """
    user = kwargs['user']
    file_obj = STORAGE.file.get(sha256, as_obj=False)

    if not file_obj:
        return make_api_response({}, "The file was not found in the system.", 404)

    if user and Classification.is_accessible(user['classification'], file_obj['classification']):
        params = load_user_settings(user)

        name = request.args.get('name', sha256) or sha256
        name = os.path.basename(name)
        name = safe_str(name)

        sid = request.args.get('sid', None) or None
        submission = {}
        submission_meta = {}
        if sid is not None:
            submission = STORAGE.submission.get(sid, as_obj=False)
            if submission is None:
                submission = {}
            hash_list = [submission.get('files', [])[0].get('sha256', None)]
            hash_list.extend([x[:64] for x in submission.get('errors', [])])
            hash_list.extend([x[:64] for x in submission.get('results', [])])

            if sha256 not in hash_list:
                return make_api_response({}, f"File {sha256} is not associated to submission {sid}.", 403)

            if Classification.is_accessible(user['classification'], submission['classification']):
                submission_meta.update(unflatten(submission['metadata']))

        if Classification.enforce:
            submission_classification = submission.get('classification', file_obj['classification'])
            submission_meta['classification'] = Classification.max_classification(submission_classification,
                                                                                  file_obj['classification'])

        encoding = request.args.get('encoding', params['download_encoding'])
        if encoding not in ['raw', 'cart']:
            return make_api_response({}, f"{encoding.upper()} is not in the valid encoding types: [raw, cart]", 403)

        if encoding == "raw" and not ALLOW_RAW_DOWNLOADS:
            return make_api_response({}, "RAW file download has been disabled by administrators.", 403)

        _, download_path = tempfile.mkstemp()
        try:
            with forge.get_filestore() as f_transport:
                downloaded_from = f_transport.download(sha256, download_path)

            if not downloaded_from:
                return make_api_response({}, "The file was not found in the system.", 404)

            if encoding == 'raw':
                target_path = download_path
            else:
                target_path, name = encode_file(download_path, name, submission_meta)

            try:
                return stream_file_response(open(target_path, 'rb'), name, os.path.getsize(target_path))
            finally:
                if target_path:
                    if os.path.exists(target_path):
                        os.unlink(target_path)
        finally:
            if download_path:
                if os.path.exists(download_path):
                    os.unlink(download_path)
    else:
        return make_api_response({}, "You are not allowed to download this file.", 403)


@file_api.route("/hex/<sha256>/", methods=["GET"])
@api_login(required_priv=['R'])
def get_file_hex(sha256, **kwargs):
    """
    Returns the file hex representation

    Variables:
    sha256       => A resource locator for the file (sha256)

    Arguments:
    None

    Data Block:
    None

    API call example:
    /api/v4/file/hex/123456...654321/

    Result example:
    <THE FILE HEX REPRESENTATION>
    """
    user = kwargs['user']
    file_obj = STORAGE.file.get(sha256, as_obj=False)

    if not file_obj:
        return make_api_response({}, "The file was not found in the system.", 404)

    if file_obj['size'] > API_MAX_SIZE:
        return make_api_response({}, "This file is too big to be seen through this API.", 403)

    if user and Classification.is_accessible(user['classification'], file_obj['classification']):
        with forge.get_filestore() as f_transport:
            data = f_transport.get(sha256)

        if not data:
            return make_api_response({}, "This file was not found in the system.", 404)

        return make_api_response(hexdump(data))
    else:
        return make_api_response({}, "You are not allowed to view this file.", 403)


@file_api.route("/strings/<sha256>/", methods=["GET"])
@api_login(required_priv=['R'])
def get_file_strings(sha256, **kwargs):
    """
    Return all strings in a given file

    Variables:
    sha256       => A resource locator for the file (sha256)

    Arguments:
    len       => Minimum length for a string

    Data Block:
    None

    Result example:
    <THE LIST OF STRINGS>
    """
    user = kwargs['user']
    hlen = request.args.get('len', "6")
    file_obj = STORAGE.file.get(sha256, as_obj=False)

    if file_obj['size'] > API_MAX_SIZE:
        return make_api_response({}, "This file is too big to be seen through this API.", 403)

    if not file_obj:
        return make_api_response({}, "The file was not found in the system.", 404)

    if user and Classification.is_accessible(user['classification'], file_obj['classification']):
        with forge.get_filestore() as f_transport:
            data = f_transport.get(sha256)

        if not data:
            return make_api_response({}, "This file was not found in the system.", 404)

        # Ascii strings (we use decode with replace on to create delimiters)
        pattern = "[\x1f-\x7e]{%s,}" % hlen
        string_list = re.findall(pattern, data.decode("ascii", errors="replace"))

        # UTF-16 strings
        string_list += re.findall(pattern, data.decode("utf-16", errors="replace"))

        return make_api_response("\n".join(string_list))
    else:
        return make_api_response({}, "You are not allowed to view this file.", 403)


@file_api.route("/children/<sha256>/", methods=["GET"])
@api_login(required_priv=['R'])
def get_file_children(sha256, **kwargs):
    """
    Get the list of children files for a given file

    Variables:
    sha256       => A resource locator for the file (sha256)

    Arguments:
    None

    Data Block:
    None

    API call example:
    /api/v4/file/children/123456...654321/

    Result example:
    [                           # List of children
     {"name": "NAME OF FILE",       # Name of the children
      "sha256": "123..DEF"},           # sha256 of the children
    ]
    """
    user = kwargs['user']
    file_obj = STORAGE.file.get(sha256, as_obj=False)

    if file_obj:
        if user and Classification.is_accessible(user['classification'], file_obj['classification']):
            output = []
            response = STORAGE.result.grouped_search("response.service_name",
                                                     query=f"id:{sha256}* AND response.extracted:*", fl="id", rows=100,
                                                     sort="created desc", access_control=user['access_control'],
                                                     as_obj=False)
            result_res = [x['id'] for y in response['items'] for x in y['items']]

            processed_srl = []
            for r in STORAGE.result.multiget(result_res, as_dictionary=False, as_obj=False):
                for extracted in r['response']['extracted']:
                    if extracted['sha256'] not in processed_srl:
                        processed_srl.append(extracted['sha256'])
                        output.append({'sha256': extracted['sha256'], 'name': extracted['name']})

            return make_api_response(output)
        else:
            return make_api_response({}, "You are not allowed to view this file.", 403)
    else:
        return make_api_response({}, "This file does not exists.", 404)


@file_api.route("/info/<sha256>/", methods=["GET"])
@api_login(required_priv=['R'])
def get_file_information(sha256, **kwargs):
    """
    Get information about the file like:
        Hashes, size, frequency count, etc...

    Variables:
    sha256       => A resource locator for the file (sha256)

    Arguments:
    None

    Data Block:
    None

    API call example:
    /api/v4/file/info/123456...654321/

    Result example:
    {                                           # File information block
     "ascii": "PK..",                               # First 64 bytes as ASCII
     "classification": "UNRESTRICTED",              # Access control for the file
     "entropy": 7.99,                               # File's entropy
     "hex": "504b...c0b2",                          # First 64 bytes as hex
     "magic": "Zip archive data",                   # File's identification description (from magic)
     "md5": "8f31...a048",                          # File's MD5 hash
     "mime": "application/zip",                     # Mimetype of the file (from magic)
     "seen_count": 7,                               # Number of time we've seen this file
     "seen_first": "2015-03-04T21:59:13.204861Z",   # Time at which we first seen this file
     "seen_last": "2015-03-10T19:42:04.587233Z",    # Last time we've seen the file
     "sha256": "e021...4de2",                       # File's sha256 hash
     "sha1": "354f...fdab",                         # File's sha1 hash
     "size": 3417,                                  # Size of the file
     "ssdeep": "4:Smm...OHY+",                      # File's SSDEEP hash
     "tag": "archive/zip"                           # Type of file that we identified
    }
    """
    user = kwargs['user']
    file_obj = STORAGE.file.get(sha256, as_obj=False)

    if file_obj:
        if user and Classification.is_accessible(user['classification'], file_obj['classification']):
            return make_api_response(file_obj)
        else:
            return make_api_response({}, "You are not allowed to view this file.", 403)
    else:
        return make_api_response({}, "This file does not exists.", 404)


@file_api.route("/result/<sha256>/", methods=["GET"])
@api_login(required_priv=['R'])
def get_file_results(sha256, **kwargs):
    """
    Get the all the file results of a specific file.

    Variables:
    sha256         => A resource locator for the file (SHA256)

    Arguments:
    None

    Data Block:
    None

    API call example:
    /api/v4/file/result/123456...654321/

    Result example:
    {"file_info": {},            # File info Block
     "results": {},              # Full result list
     "errors": {},               # Full error list
     "parents": {},              # List of possible parents
     "childrens": {},            # List of children files
     "tags": {},                 # List tags generated
     "metadata": {},             # Metadata facets results
     "file_viewer_only": True }  # UI switch to disable features
    """
    user = kwargs['user']
    file_obj = STORAGE.file.get(sha256, as_obj=False)

    if not file_obj:
        return make_api_response({}, "This file does not exists", 404)

    if user and Classification.is_accessible(user['classification'], file_obj['classification']):
        max_c12n = file_obj['classification']
        output = {
            "file_info": file_obj,
            "results": [],
            "tags": {},
            "attack_matrix": {},
            'heuristics': {},
            "signatures": set()
        }

        with concurrent.futures.ThreadPoolExecutor(4) as executor:
            res_ac = executor.submit(list_file_active_keys, sha256, user["access_control"])
            res_parents = executor.submit(list_file_parents, sha256, user["access_control"])
            res_children = executor.submit(list_file_childrens, sha256, user["access_control"])
            res_meta = executor.submit(STORAGE.get_file_submission_meta, sha256,
                                       config.ui.statistics.submission, user["access_control"])

        active_keys, alternates = res_ac.result()
        output['parents'] = res_parents.result()
        output['childrens'] = res_children.result()
        output['metadata'] = res_meta.result()

        output['results'] = []
        output['alternates'] = {}
        res = STORAGE.result.multiget(active_keys, as_dictionary=False, as_obj=False)
        for r in res:
            res = format_result(user['classification'], r, file_obj['classification'], build_hierarchy=True)
            if res:
                max_c12n = Classification.max_classification(max_c12n, res['classification'])
                output['results'].append(res)

        for i in alternates:
            if i['response']['service_name'] not in output["alternates"]:
                output["alternates"][i['response']['service_name']] = []
            i['response']['service_version'] = i['id'].split(".", 3)[2].replace("_", ".")
            output["alternates"][i['response']['service_name']].append(i)

        output['errors'] = []
        output['file_viewer_only'] = True

        for res in output['results']:
            for sec in res['result']['sections']:
                h_type = "info"

                if sec.get('heuristic', False):
                    # Get the heuristics data
                    if sec['heuristic']['score'] < 0:
                        h_type = "safe"
<<<<<<< HEAD
                    elif sec['heuristic']['score'] < 100:
=======
                    elif sec['heuristic']['score'] < 300:
>>>>>>> 50ca48a3
                        h_type = "info"
                    elif sec['heuristic']['score'] < 1000:
                        h_type = "suspicious"
                    else:
                        h_type = "malicious"

                    item = (sec['heuristic']['heur_id'], sec['heuristic']['name'])
                    output['heuristics'].setdefault(h_type, [])
                    if item not in output['heuristics'][h_type]:
                        output['heuristics'][h_type].append(item)

                    # Process Attack matrix
                    for attack in sec['heuristic'].get('attack', []):
                        attack_id = attack['attack_id']
                        for cat in attack['categories']:
                            output['attack_matrix'].setdefault(cat, [])
                            item = (attack_id, attack['pattern'], h_type)
                            if item not in output['attack_matrix'][cat]:
                                output['attack_matrix'][cat].append(item)

                    # Process Signatures
                    for signature in sec['heuristic'].get('signature', []):
                        sig = (signature['name'], h_type)
                        if sig not in output['signatures']:
                            output['signatures'].add(sig)

                # Process tags
                for t in sec['tags']:
                    output["tags"].setdefault(t['type'], [])
                    t_item = (t['value'], h_type, t['safelisted'])
                    if t_item not in output["tags"][t['type']]:
                        output["tags"][t['type']].append(t_item)

        output['signatures'] = list(output['signatures'])

        output['file_info']['classification'] = max_c12n
        return make_api_response(output)
    else:
        return make_api_response({}, "You are not allowed to view this file", 403)


@file_api.route("/result/<sha256>/<service>/", methods=["GET"])
@api_login(required_priv=['R'])
def get_file_results_for_service(sha256, service, **kwargs):
    """
    Get the all the file results of a specific file and a specific query.

    Variables:
    sha256         => A resource locator for the file (SHA256)

    Arguments:
    all         => if all argument is present, it will return all versions
                    NOTE: Max to 100 results...

    Data Block:
    None

    API call example:
    /api/v4/file/result/123456...654321/service_name/

    Result example:
    {"file_info": {},            # File info Block
     "results": {}}              # Full result list for the service
    """
    user = kwargs['user']
    file_obj = STORAGE.file.get(sha256, as_obj=False)

    args = [("fl", "_yz_rk"),
            ("sort", "created desc")]
    if "all" in request.args:
        args.append(("rows", "100"))
    else:
        args.append(("rows", "1"))

    if not file_obj:
        return make_api_response([], "This file does not exists", 404)

    if user and Classification.is_accessible(user['classification'], file_obj['classification']):
        res = STORAGE.result.search(f"id:{sha256}.{service}*", sort="created desc", fl="id",
                                    rows=100 if "all" in request.args else 1,
                                    access_control=user["access_control"], as_obj=False, use_archive=True)
        keys = [k["id"] for k in res['items']]

        results = []
        for r in STORAGE.result.multiget(keys, as_dictionary=False, as_obj=False):
            result = format_result(user['classification'], r, file_obj['classification'])
            if result:
                results.append(result)

        return make_api_response({"file_info": file_obj, "results": results})
    else:
        return make_api_response([], "You are not allowed to view this file", 403)


@file_api.route("/score/<sha256>/", methods=["GET"])
@api_login(required_priv=['R'])
def get_file_score(sha256, **kwargs):
    """
    Get the score of the latest service run for a given file.

    Variables:
    sha256         => A resource locator for the file (SHA256)

    Arguments:
    None

    Data Block:
    None

    API call example:
    /api/v4/file/score/123456...654321/

    Result example:
    {"file_info": {},            # File info Block
     "result_keys": [<keys>]     # List of keys used to compute the score
     "score": 0}                 # Latest score for the file
    """
    user = kwargs['user']
    file_obj = STORAGE.file.get(sha256, as_obj=False)

    if not file_obj:
        return make_api_response([], "This file does not exists", 404)

    if user and Classification.is_accessible(user['classification'], file_obj['classification']):
        score = 0
        keys = []
        res = STORAGE.result.grouped_search("response.service_name", f"id:{sha256}*", fl="result.score,id",
                                            sort="created desc", access_control=user["access_control"],
                                            rows=100, as_obj=False)
        for s in res['items']:
            for d in s['items']:
                score += d['result']['score']
                keys.append(d["id"])

        return make_api_response({"file_info": file_obj, "score": score, "result_keys": keys})
    else:
        return make_api_response([], "You are not allowed to view this file", 403)<|MERGE_RESOLUTION|>--- conflicted
+++ resolved
@@ -493,11 +493,7 @@
                     # Get the heuristics data
                     if sec['heuristic']['score'] < 0:
                         h_type = "safe"
-<<<<<<< HEAD
-                    elif sec['heuristic']['score'] < 100:
-=======
                     elif sec['heuristic']['score'] < 300:
->>>>>>> 50ca48a3
                         h_type = "info"
                     elif sec['heuristic']['score'] < 1000:
                         h_type = "suspicious"
