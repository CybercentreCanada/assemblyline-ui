import json
import re
import requests
import os
import shutil
import socket
import tempfile

from typing import List
from urllib.parse import urlparse

from assemblyline.common.file import make_uri_file
from assemblyline.common.isotime import now_as_iso
from assemblyline.common.str_utils import safe_str
from assemblyline.common.iprange import is_ip_reserved
from assemblyline.odm.models.config import HASH_PATTERN_MAP
from assemblyline.odm.messages.submission import SubmissionMessage
from assemblyline.odm.models.user import ROLES
from assemblyline_ui.config import STORAGE, CLASSIFICATION, SUBMISSION_TRAFFIC, config, FILESTORE, ARCHIVESTORE

# Baseline fetch methods
FETCH_METHODS = set(list(HASH_PATTERN_MAP.keys()) + ['url'])

# Update our fetch methods based on what's in our configuration
[FETCH_METHODS.update(set(x.hash_types)) for x in config.submission.file_sources]

# Baseline URL Generators
URL_GENERATORS = {'url'}

# Update our URL Generators based on what's in our configuration
[URL_GENERATORS.update(set(x.hash_types)) for x in config.submission.file_sources if not x.download_from_url]


try:
    MYIP = socket.gethostbyname(config.ui.fqdn)
except socket.gaierror:
    MYIP = '127.0.0.1'


#############################
# download functions
class FileTooBigException(Exception):
    pass


class InvalidUrlException(Exception):
    pass


class ForbiddenLocation(Exception):
    pass


def fetch_file(method: str, input: str, user: dict, s_params: dict, metadata: dict,  out_file: str,
               default_external_sources: List[str]):
    sha256 = None
    fileinfo = None
    # If the method is by SHA256 hash, check to see if we already have that file
    if method == "sha256":
        fileinfo = STORAGE.file.get_if_exists(input, as_obj=False)
    elif method == "url":
        # If the method is by URL, check if we have a file with matching `uri_info.uri` as input
        res = STORAGE.file.search(f'uri_info.uri:"{input}"', rows=1, as_obj=False)
        if res['total']:
            fileinfo = res['items'][0]
    elif method in FETCH_METHODS:
        # If the method is by a field that's known in our File model, query the datastore for the SHA256
        res = STORAGE.file.search(f'{method}:"{input}"', rows=1, as_obj=False)
        if res['total']:
            fileinfo = res['items'][0]

    found = False
    if fileinfo:
        fileinfo.pop('id', None)
        sha256 = fileinfo['sha256']
        # File exists in the DB, so let's retrieve it from the filestore and write to the out file
        if CLASSIFICATION.is_accessible(user['classification'], fileinfo['classification']):
            # User has access to the file
            if FILESTORE.exists(sha256):
                # File exists in the filestore
                FILESTORE.download(sha256, out_file)
                found = True

            elif ARCHIVESTORE and ARCHIVESTORE != FILESTORE and \
                    ROLES.archive_download in user['roles'] and ARCHIVESTORE.exists(sha256):
                # File exists in the archivestore
                ARCHIVESTORE.download(sha256, out_file)
                found = True

            if found:
                # Found the file, now apply its classification
                s_params['classification'] = CLASSIFICATION.max_classification(s_params['classification'],
                                                                                fileinfo['classification'])

                if (
                    fileinfo["type"].startswith("uri/")
                    and "uri_info" in fileinfo
                    and "uri" in fileinfo["uri_info"]
                ):
                    # Set a description if one hasn't been already set
                    s_params['description']= s_params.get('description',
                                                          f"Inspection of URL: {fileinfo['uri_info']['uri']}")

    if not found:
        # File doesn't exist in our system, therefore it has to be retrieved

        # Check if external submit is allowed
        if method == "url":
            if not config.ui.allow_url_submissions:
                raise PermissionError("URL submissions are disabled in this system")

            # Create an AL-URI file to be tasked by a downloader service (ie. URLDownloader)
            with tempfile.TemporaryDirectory() as dir_path:
                shutil.move(make_uri_file(dir_path, input), out_file)

            found = True
        elif not default_external_sources:
            # No external sources specified and the file being asked for doesn't exist in the system
            raise FileNotFoundError(f"{method.upper()} does not exist in Assemblyline")
        else:
            if method == "sha256":
                # Legacy support: Merge the sources from `sha256_sources` + `file_sources` that support SHA256 fetching
                available_sources = [x for x in config.submission.sha256_sources
                                    if CLASSIFICATION.is_accessible(user['classification'], x.classification) and
                                    x.name in default_external_sources] + \
                                    [x for x in config.submission.file_sources
                                    if "sha256" in x.hash_types and
                                    CLASSIFICATION.is_accessible(user['classification'], x.classification)
                                    and x.name in default_external_sources]
            else:
                # Otherwise go based on the `file_sources` configuration
                available_sources = [x for x in config.submission.file_sources
                                    if method in x.hash_types and
                                    CLASSIFICATION.is_accessible(user['classification'], x.classification)
                                    and x.name in default_external_sources]

            for source in available_sources:
                # Building final URL and data block
                src_url = source.url.replace(source.replace_pattern, input)
                src_data = source.data.replace(source.replace_pattern, input) if source.data else None
                failure_pattern = source.failure_pattern.encode('utf-8') if source.failure_pattern else None

                # If we should download from the source
                if source.download_from_url:
                    # Get the file from the source URL
                    dl_from = download_from_url(src_url, out_file, data=src_data, method=source.method,
                                                headers=source.headers, proxies=source.proxies,
                                                verify=source.verify, validate=False,
                                                failure_pattern=failure_pattern,
                                                ignore_size=s_params.get('ignore_size', False))
                    if dl_from is not None:
                        found = True
                else:
                    # Check if we are allowed to task this system with URLs
                    if not config.ui.allow_url_submissions:
                        raise PermissionError("URL submissions are disabled in this system")

                    # Create an AL-URI file to be tasked by a downloader service (ie. URLDownloader)
                    with tempfile.TemporaryDirectory() as dir_path:
                        shutil.move(make_uri_file(dir_path, src_url), out_file)

                    found = True

                if found:
                    # Apply minimum classification for the source
                    s_params['classification'] = \
                        CLASSIFICATION.max_classification(s_params['classification'],
                                                            source.classification)

                    # Applying the source used to the metadata
                    metadata['original_source'] = source.name

                    # Forcing service selection
                    for service in source.select_services:
                        if service not in s_params['services']['selected']:
                            s_params['services']['selected'].append(service)

                    # A source suited for the task was found, skip the rest
                    break


    return found, fileinfo






def refang_url(url):
    '''
    Refangs a url of text. Based on source of: https://pypi.org/project/defang/
    '''
    new_url = re.sub(r'[\(\[](\.|dot)[\)\]]', '.', url, flags=re.IGNORECASE)
    new_url = re.sub(r'^h[x]{1,2}p([s]?)\[?:\]?//', r'http\1://', new_url, flags=re.IGNORECASE)
    new_url = re.sub(r'^fxp(s?)\[?:\]?//', r'ftp\1://', new_url, flags=re.IGNORECASE)
    return new_url


def validate_url(url, refang=True):
    try:
        if refang:
            valid_url = refang_url(url)
        else:
            valid_url = url
        parsed = urlparse(valid_url)
    except Exception:
        raise InvalidUrlException('Url provided is invalid.')

    host = parsed.hostname or parsed.netloc

    if host:
        try:
            cur_ip = socket.gethostbyname(host)
        except socket.gaierror:
            cur_ip = None

        if cur_ip is None:
            raise ForbiddenLocation(f"Host '{host}' cannot be resolved.")

        if is_ip_reserved(cur_ip):
            raise ForbiddenLocation(
                f"Host '{host}' resolves to a reserved IP address: '{cur_ip}'. The URL will not be downloaded.")

    return valid_url


def validate_redirect(r, **_):
    if r.is_redirect:
        location = safe_str(r.headers['location'])
        try:
            validate_url(location, refang=False)
        except Exception:
            raise InvalidUrlException('Url provided is invalid.')


def download_from_url(download_url, target, data=None, method="GET",
                      headers={}, proxies={}, verify=True, validate=True, failure_pattern=None,
                      timeout=None, ignore_size=False):
    hooks = None
    if validate:
        url = validate_url(download_url)
        hooks = {'response': validate_redirect}
    else:
        url = download_url

    # Create a requests sessions
    with requests.Session() as session:
        session.verify = verify

<<<<<<< HEAD
    try:
        session_function = {
            "GET": session.get,
            "POST": session.post,
        }[method]
    except Exception:
        raise InvalidUrlException(f"Unsupported method used: {method}")

    r = session_function(url, data=data, hooks=hooks, headers=headers, proxies=proxies, stream=True,
                         timeout=timeout, allow_redirects=True)

    if r.ok:
        if int(r.headers.get('content-length', 0)) > config.submission.max_file_size and not ignore_size:
            raise FileTooBigException("File too big to be scanned "
                                      f"({r.headers['content-length']} > {config.submission.max_file_size}).")

        written = 0

        with open(target, 'wb') as f:
            for chunk in r.iter_content(chunk_size=64 * 1024):
                if chunk:  # filter out keep-alive new chunks
                    if failure_pattern and failure_pattern in chunk:
                        f.close()
                        os.unlink(target)
                        return None

                    written += len(chunk)
                    if written > config.submission.max_file_size and not ignore_size:
                        f.close()
                        os.unlink(target)
                        raise FileTooBigException("File too big to be scanned.")
                    f.write(chunk)

            if written > 0:
                return [r.url for r in r.history if r.url != url]
=======
        try:
            session_function = {
                "GET": session.get,
                "POST": session.post,
            }[method]
        except Exception:
            raise InvalidUrlException(f"Unsupported method used: {method}")

        r = session_function(url, data=data, hooks=hooks, headers=headers, proxies=proxies, stream=True,
                            timeout=timeout, allow_redirects=True)

        if r.ok:
            if int(r.headers.get('content-length', 0)) > config.submission.max_file_size and not ignore_size:
                raise FileTooBigException("File too big to be scanned "
                                        f"({r.headers['content-length']} > {config.submission.max_file_size}).")

            written = 0

            with open(target, 'wb') as f:
                for chunk in r.iter_content(chunk_size=64 * 1024):
                    if chunk:  # filter out keep-alive new chunks
                        if failure_pattern and failure_pattern in chunk:
                            f.close()
                            os.unlink(target)
                            return None

                        written += len(chunk)
                        if written > config.submission.max_file_size and not ignore_size:
                            f.close()
                            os.unlink(target)
                            raise FileTooBigException("File too big to be scanned.")
                        f.write(chunk)

                if written > 0:
                    return [r.url for r in r.history if r.url != url]
>>>>>>> 138a19be

    return None


def get_or_create_summary(sid, results, user_classification, completed):
    user_classification = CLASSIFICATION.normalize_classification(user_classification, long_format=False)
    cache_key = f"{sid}_{user_classification}_m{config.submission.verdicts.malicious}" \
        f"_hs{config.submission.verdicts.highly_suspicious}_s{config.submission.verdicts.suspicious}" \
        f"_i{config.submission.verdicts.info}_"
    for illegal_char in [" ", ":", "/"]:
        cache_key = cache_key.replace(illegal_char, "")

    summary_cache = STORAGE.submission_summary.get_if_exists(cache_key, as_obj=False)

    if not summary_cache:
        summary = STORAGE.get_summary_from_keys(
            results, cl_engine=CLASSIFICATION, user_classification=user_classification,
            keep_heuristic_sections=True)

        expiry = now_as_iso(config.datastore.cache_dtl * 24 * 60 * 60)
        partial = not completed or "missing_results" in summary or "missing_files" in summary

        # Do not cache partial summary
        if not partial:
            summary_cache = {
                "attack_matrix": json.dumps(summary['attack_matrix']),
                "tags": json.dumps(summary['tags']),
                "expiry_ts": expiry,
                "heuristics": json.dumps(summary['heuristics']),
                "classification": summary['classification'],
                "filtered": summary["filtered"],
                "heuristic_sections": json.dumps(summary['heuristic_sections']),
                "heuristic_name_map": json.dumps(summary['heuristic_name_map'])
            }
            STORAGE.submission_summary.save(cache_key, summary_cache)

        return {
            "attack_matrix": summary['attack_matrix'],
            "tags": summary['tags'],
            "expiry_ts": expiry,
            "heuristics": summary['heuristics'],
            "classification": summary['classification'],
            "filtered": summary["filtered"],
            "partial": partial,
            "heuristic_sections": summary['heuristic_sections'],
            "heuristic_name_map": summary['heuristic_name_map']
        }

    return {
        "attack_matrix": json.loads(summary_cache['attack_matrix']),
        "tags": json.loads(summary_cache['tags']),
        "expiry_ts": summary_cache["expiry_ts"],
        "heuristics": json.loads(summary_cache['heuristics']),
        "classification": summary_cache['classification'],
        "filtered": summary_cache["filtered"],
        "partial": False,
        "heuristic_sections": json.loads(summary_cache['heuristic_sections']),
        "heuristic_name_map": json.loads(summary_cache['heuristic_name_map'])
    }


def submission_received(submission):
    SUBMISSION_TRAFFIC.publish(SubmissionMessage({
        'msg': submission,
        'msg_type': 'SubmissionReceived',
        'sender': 'ui',
    }).as_primitives())<|MERGE_RESOLUTION|>--- conflicted
+++ resolved
@@ -247,43 +247,6 @@
     with requests.Session() as session:
         session.verify = verify
 
-<<<<<<< HEAD
-    try:
-        session_function = {
-            "GET": session.get,
-            "POST": session.post,
-        }[method]
-    except Exception:
-        raise InvalidUrlException(f"Unsupported method used: {method}")
-
-    r = session_function(url, data=data, hooks=hooks, headers=headers, proxies=proxies, stream=True,
-                         timeout=timeout, allow_redirects=True)
-
-    if r.ok:
-        if int(r.headers.get('content-length', 0)) > config.submission.max_file_size and not ignore_size:
-            raise FileTooBigException("File too big to be scanned "
-                                      f"({r.headers['content-length']} > {config.submission.max_file_size}).")
-
-        written = 0
-
-        with open(target, 'wb') as f:
-            for chunk in r.iter_content(chunk_size=64 * 1024):
-                if chunk:  # filter out keep-alive new chunks
-                    if failure_pattern and failure_pattern in chunk:
-                        f.close()
-                        os.unlink(target)
-                        return None
-
-                    written += len(chunk)
-                    if written > config.submission.max_file_size and not ignore_size:
-                        f.close()
-                        os.unlink(target)
-                        raise FileTooBigException("File too big to be scanned.")
-                    f.write(chunk)
-
-            if written > 0:
-                return [r.url for r in r.history if r.url != url]
-=======
         try:
             session_function = {
                 "GET": session.get,
@@ -319,7 +282,6 @@
 
                 if written > 0:
                     return [r.url for r in r.history if r.url != url]
->>>>>>> 138a19be
 
     return None
 
