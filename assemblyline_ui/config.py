import logging
import os

from assemblyline.common.archiving import ArchiveManager
from assemblyline.common.identify import Identify
from assemblyline.common.version import BUILD_MINOR, FRAMEWORK_VERSION, SYSTEM_VERSION
from assemblyline.common.logformat import AL_LOG_FORMAT
from assemblyline.common import forge, log as al_log
from assemblyline.datastore.helper import AssemblylineDatastore, MetadataValidator
from assemblyline.filestore import FileStore
from assemblyline.remote.datatypes import get_client
from assemblyline.remote.datatypes.cache import Cache
from assemblyline.remote.datatypes.hash import Hash
from assemblyline.remote.datatypes.queues.comms import CommsQueue
from assemblyline.remote.datatypes.queues.named import NamedQueue
from assemblyline.remote.datatypes.set import ExpiringSet
from assemblyline.remote.datatypes.user_quota_tracker import UserQuotaTracker
from assemblyline_ui.helper.ai import get_ai_agent
from assemblyline_ui.helper.ai.base import AIAgent
from assemblyline_ui.helper.discover import get_apps_list

config = forge.get_config()

#################################################################
# Configuration

CLASSIFICATION = forge.get_classification()

ALLOW_ZIP_DOWNLOADS = config.ui.allow_zip_downloads
ALLOW_RAW_DOWNLOADS = config.ui.allow_raw_downloads
APP_ID = "https://%s" % config.ui.fqdn
APP_NAME = "Assemblyline"
AUDIT = config.ui.audit

SECRET_KEY = config.ui.secret_key
DEBUG = config.ui.debug
DOWNLOAD_ENCODING = config.ui.download_encoding
MAX_CLASSIFICATION = CLASSIFICATION.UNRESTRICTED
ORGANISATION = config.system.organisation
SYSTEM_TYPE = config.system.type
VERSION = os.environ.get('ASSEMBLYLINE_VERSION', f"{FRAMEWORK_VERSION}.{SYSTEM_VERSION}.{BUILD_MINOR}.dev0")

BUNDLING_DIR = "/var/lib/assemblyline/bundling"

TEMP_DIR = "/var/lib/assemblyline/flowjs/"
TEMP_SUBMIT_DIR = "/var/lib/assemblyline/submit/"

redis_persistent = get_client(config.core.redis.persistent.host, config.core.redis.persistent.port, False)
redis = get_client(config.core.redis.nonpersistent.host, config.core.redis.nonpersistent.port, False)

# TRACKERS
QUOTA_TRACKER = UserQuotaTracker('quota', timeout=60 * 2,  # 2 Minutes timout
                                 redis=redis)
SUBMISSION_TRACKER = UserQuotaTracker('submissions', timeout=60 * 60,  # 60 minutes timout
                                      redis=redis_persistent)

# UI queues
KV_SESSION = Hash("flask_sessions", host=redis)
UI_MESSAGING = Hash("ui_messaging", host=redis_persistent)

# Traffic queues
SUBMISSION_TRAFFIC = CommsQueue('submissions', host=redis)

# Replay queues
REPLAY_ALERT_QUEUE = NamedQueue("replay_alert", host=redis)
REPLAY_FILE_QUEUE = NamedQueue("replay_file", host=redis)
REPLAY_SUBMISSION_QUEUE = NamedQueue("replay_submission", host=redis)
REPLAY_CHECKPOINT_HASH = Hash("replay_checkpoint", host=redis_persistent)


def get_token_store(key):
    return ExpiringSet(f"oauth_token_{key}", host=redis, ttl=60 * 2)


def get_reset_queue(key):
    return ExpiringSet(f"reset_id_{key}", host=redis, ttl=60 * 15)


def get_signup_queue(key):
    return ExpiringSet(f"signup_id_{key}", host=redis, ttl=60 * 15)


# End of Configuration
#################################################################

#################################################################
# Prepare loggers
config.logging.log_to_console = config.logging.log_to_console or DEBUG
al_log.init_logging("ui", config=config)

AUDIT_KW_TARGET = ["sid",
                   "sha256",
                   "copy_sid",
                   "filter",
                   "filters",
                   "query",
                   "username",
                   "group",
                   "rev",
                   "index",
                   "cache_key",
                   "alert_key",
                   "alert_id",
                   "url",
                   "q",
                   "fq",
                   "file_hash",
                   "heuristic_id",
                   "error_key",
                   "config_name",
                   "servicename",
                   "service_name",
                   "qhash",
                   "enabled",
                   "is_active",
                   "submission_id",
                   "doc_id"]

AUDIT_LOG = logging.getLogger('assemblyline.ui.audit')
LOGGER = logging.getLogger('assemblyline.ui')

if AUDIT:
    AUDIT_LOG.setLevel(logging.INFO)

if DEBUG:
    if not os.path.exists(config.logging.log_directory):
        os.makedirs(config.logging.log_directory)

    fh = logging.FileHandler(os.path.join(config.logging.log_directory, 'alui_audit.log'))
    fh.setLevel(logging.INFO)
    fh.setFormatter(logging.Formatter(AL_LOG_FORMAT))
    AUDIT_LOG.addHandler(fh)

AUDIT_LOG.debug('Audit logger ready!')
LOGGER.debug('Logger ready!')

# End of prepare logger
#################################################################

#################################################################
# Global instances
APPS_LIST = forge.CachedObject(get_apps_list, refresh=3600)
FILESTORE: FileStore = forge.get_filestore(config=config)
if config.datastore.archive.enabled:
    ARCHIVESTORE: FileStore = forge.get_archivestore(config=config)
else:
    ARCHIVESTORE = None
<<<<<<< HEAD
if config.ui.ai.enabled:
    AI_CACHE: Cache = Cache(prefix="ai_cache", host=redis, ttl=24 * 60 * 60)
    AI_AGENT: AIAgent = get_ai_agent(config, LOGGER)
else:
    AI_CACHE = None
    AI_AGENT = None
=======
CACHE: Cache = Cache(prefix="flask_cache", host=redis, ttl=24 * 60 * 60)
>>>>>>> fa7f2ff8
STORAGE: AssemblylineDatastore = forge.get_datastore(config=config, archive_access=True)
metadata_validator = MetadataValidator(STORAGE)
IDENTIFY: Identify = forge.get_identify(config=config, datastore=STORAGE, use_cache=True)
ARCHIVE_MANAGER: ArchiveManager = ArchiveManager(
    config=config, datastore=STORAGE, filestore=FILESTORE, identify=IDENTIFY)
SERVICE_LIST = forge.CachedObject(STORAGE.list_all_services, kwargs=dict(as_obj=False, full=True))
# End global
#################################################################<|MERGE_RESOLUTION|>--- conflicted
+++ resolved
@@ -145,16 +145,11 @@
     ARCHIVESTORE: FileStore = forge.get_archivestore(config=config)
 else:
     ARCHIVESTORE = None
-<<<<<<< HEAD
+CACHE: Cache = Cache(prefix="flask_cache", host=redis, ttl=24 * 60 * 60)
 if config.ui.ai.enabled:
-    AI_CACHE: Cache = Cache(prefix="ai_cache", host=redis, ttl=24 * 60 * 60)
     AI_AGENT: AIAgent = get_ai_agent(config, LOGGER)
 else:
-    AI_CACHE = None
     AI_AGENT = None
-=======
-CACHE: Cache = Cache(prefix="flask_cache", host=redis, ttl=24 * 60 * 60)
->>>>>>> fa7f2ff8
 STORAGE: AssemblylineDatastore = forge.get_datastore(config=config, archive_access=True)
 metadata_validator = MetadataValidator(STORAGE)
 IDENTIFY: Identify = forge.get_identify(config=config, datastore=STORAGE, use_cache=True)
