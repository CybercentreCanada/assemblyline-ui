--- conflicted
+++ resolved
@@ -139,11 +139,6 @@
         p = p.as_primitives()
 
         client_id = p.get('client_id', None)
-<<<<<<< HEAD
-        client_secret = p.get('client_secret', None)
-
-        if client_id and client_secret:
-=======
 
         if client_id:
             # Remove AL specific fields safely using pop with default to None
@@ -153,7 +148,6 @@
                 if field not in safe_fields:
                     p.pop(field, None)
 
->>>>>>> 9ad7e897
             # Set provider name
             p['name'] = name
 
