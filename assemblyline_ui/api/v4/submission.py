--- conflicted
+++ resolved
@@ -821,15 +821,10 @@
             return output
 
         name_map = recurse_get_names(tree['tree'])
-
-<<<<<<< HEAD
-        summary = get_or_create_summary(submission_id, submission.pop('results', []), user['classification'])
-        tags = [t for t in summary['tags'] if not t['safelisted']]
-=======
         summary = get_or_create_summary(submission_id, submission.pop('results', []), user['classification'],
                                         submission['state'] == "completed")
-        tags = summary['tags']
->>>>>>> dd8bf088
+        tags = [t for t in summary['tags'] if not t['safelisted']]
+
         attack_matrix = summary['attack_matrix']
         heuristics = summary['heuristics']
         submission['classification'] = Classification.max_classification(submission['classification'],
