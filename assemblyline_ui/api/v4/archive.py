--- conflicted
+++ resolved
@@ -1,4 +1,3 @@
-<<<<<<< HEAD
 from flask import request
 
 from assemblyline.common.isotime import now_as_iso
@@ -6,22 +5,11 @@
 from assemblyline.datastore.collection import Index
 from assemblyline.datastore.exceptions import DataStoreException, VersionConflictException
 from assemblyline.odm.models.file import REACTIONS_TYPES
-=======
-
-from assemblyline.datastore.collection import Index
->>>>>>> 12ab2cf9
 from assemblyline.odm.models.user import ROLES
 from assemblyline.remote.datatypes.queues.comms import CommsQueue
 from assemblyline_core.submission_client import SubmissionException
 from assemblyline_ui.api.base import api_login, make_api_response, make_subapi_blueprint
-<<<<<<< HEAD
 from assemblyline_ui.config import LOGGER, STORAGE, config, CLASSIFICATION as Classification, ARCHIVE_MANAGER
-=======
-from assemblyline_ui.config import ARCHIVE_MANAGER
-from assemblyline_ui.config import CLASSIFICATION as Classification
-from assemblyline_ui.config import STORAGE, config
-from flask import request
->>>>>>> 12ab2cf9
 
 SUB_API = 'archive'
 LABEL_CATEGORIES = ['attribution', 'technique', 'info']
@@ -77,18 +65,13 @@
         return make_api_response({"success": False}, err=str(se), status_code=400)
 
 
-<<<<<<< HEAD
 @archive_api.route("/details/<sha256>/", methods=["GET", "POST"])
-=======
-@archive_api.route("/details/<sha256>/", methods=["GET"])
->>>>>>> 12ab2cf9
 @api_login(require_role=[ROLES.submission_view])
 def get_additional_details(sha256, **kwargs):
     """
     Get additional details in the archive file details
 
     Variables:
-<<<<<<< HEAD
     sha256                  => A resource locator for the file (SHA256)
 
     Arguments:
@@ -102,22 +85,12 @@
         "rows": 100,        # Max number of results
         "sort": "field asc",# How to sort the results
     }
-=======
-    sha256         => A resource locator for the file (SHA256)
-
-    Arguments:
-    None
-
-    Data Block:
-    None
->>>>>>> 12ab2cf9
 
     API call example:
     /api/v4/file/result/123456...654321/
 
     Result example:
     {
-<<<<<<< HEAD
         "tlsh": {           # List of files related by their tlsh
             "items": []     # List of files hash
             "count": 100,   # Number of files returned
@@ -144,34 +117,10 @@
     params.setdefault('rows', 10)
     params.setdefault('sort', 'seen.last desc')
     params.setdefault('fl', 'type,sha256,seen.last')
-=======
-        "tlsh": {},             # List of files related by their tlsh
-        "ssdeep1": {},          # List of files related by the first part of their ssdeep
-        "ssdeep2": {},          # List of files related by the second part of their ssdeep
-        "vector": {}            # List of files related by their vector
-    }
-    """
-    user = kwargs['user']
-    file_obj = STORAGE.file.get(sha256, as_obj=False)
-
-    if not file_obj:
-        return make_api_response({}, "This file does not exists", 404)
-
-    if not user or not Classification.is_accessible(user['classification'], file_obj['classification']):
-        return make_api_response({}, "You are not allowed to view this file", 403)
-
-    # Set the default search parameters
-    params = {}
-    # params.setdefault('offset', 0)
-    # params.setdefault('rows', 10)
-    # params.setdefault('sort', 'seen.last desc')
-    params.setdefault('fl', 'type,sha256')
->>>>>>> 12ab2cf9
     params.setdefault('filters', [f'NOT(sha256:"{sha256}")'])
     params.setdefault('access_control', user['access_control'])
     params.setdefault('as_obj', False)
     params.setdefault('index_type', Index.HOT_AND_ARCHIVE)
-<<<<<<< HEAD
 
     fields = ["offset", "rows", "sort"]
 
@@ -182,44 +131,24 @@
         req_data = request.args
 
     params.update({k: req_data.get(k, None) for k in fields if req_data.get(k, None) is not None})
-=======
-    # params.setdefault('track_total_hits', True)
->>>>>>> 12ab2cf9
 
     output = {'tlsh': {}, 'ssdeep1': {}, 'ssdeep2': {}, 'vector': {}}
 
     # Process tlsh
     try:
         tlsh = file_obj['tlsh'].replace('/', '\\/')
-<<<<<<< HEAD
         output['tlsh'] = STORAGE.file.search(query=f"tlsh:{tlsh}", **params)
     except Exception as e:
         output['tlsh'] = f"SearchException: {e}"
-=======
-        output['tlsh'] = {result['sha256']: result
-                          for result in STORAGE.file.stream_search(query=f"tlsh:{tlsh}~", **params)}
-    except Exception:
-        output['tlsh'] = {}
->>>>>>> 12ab2cf9
 
     # Process ssdeep
     try:
         ssdeep = file_obj.get('ssdeep', '').replace('/', '\\/').split(':')
-<<<<<<< HEAD
         output['ssdeep1'] = STORAGE.file.search(query=f"ssdeep:{ssdeep[1]}~", **params)
         output['ssdeep2'] = STORAGE.file.search(query=f"ssdeep:{ssdeep[2]}~", **params)
     except Exception as e:
         output['ssdeep1'] = f"SearchException: {e}"
         output['ssdeep2'] = f"SearchException: {e}"
-=======
-        output['ssdeep1'] = {result['sha256']: result
-                             for result in STORAGE.file.stream_search(query=f"ssdeep:{ssdeep[1]}~", **params)}
-        output['ssdeep2'] = {result['sha256']: result
-                             for result in STORAGE.file.stream_search(query=f"ssdeep:{ssdeep[2]}~", **params)}
-    except Exception:
-        output['ssdeep1'] = {}
-        output['ssdeep2'] = {}
->>>>>>> 12ab2cf9
 
     # Process vector
     try:
@@ -238,7 +167,6 @@
         results = STORAGE.result.search(query=query, as_obj=False)
         ids = set([x['id'].split('.')[0] for x in STORAGE.result.stream_search(query=query, fl="id", as_obj=False)])
         query = ' OR '.join(f"sha256:{id}" for id in ids)
-<<<<<<< HEAD
         output['vector'] = STORAGE.file.search(query=query, **params)
     except Exception as e:
         output['vector'] = f"SearchException: {e}"
@@ -837,10 +765,3 @@
     values = STORAGE.file.get(sha256, as_obj=False, index_type=Index.ARCHIVE)
 
     return make_api_response(dict(labels=values['labels'], label_categories=values['label_categories']))
-=======
-        output['vector'] = {result['sha256']: result for result in STORAGE.file.stream_search(query=query, **params)}
-    except Exception:
-        output['vector'] = {}
-
-    return make_api_response(output)
->>>>>>> 12ab2cf9
