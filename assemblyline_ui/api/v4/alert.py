
from flask import request

from assemblyline.common.isotime import now_as_iso
from assemblyline.common.threading import APMAwareThreadPoolExecutor
from assemblyline.datastore.exceptions import SearchException
from assemblyline.odm.models.alert import Event as AlertEvent
from assemblyline.odm.models.user import ROLES
from assemblyline.odm.models.workflow import PRIORITIES, STATUSES
from assemblyline_ui.api.base import api_login, make_api_response, make_subapi_blueprint
from assemblyline_ui.config import STORAGE, config, CLASSIFICATION as Classification

SUB_API = 'alert'

alert_api = make_subapi_blueprint(SUB_API, api_version=4)
alert_api._doc = "Perform operations on alerts"


def get_alert_update_ops(user_id: str, status: str = None, priority: str = None, labels=[], labels_removed=[]) -> dict:
    operations = []
    if status:
        operations.append((STORAGE.alert.UPDATE_SET, 'status', status))
    if priority:
        operations.append((STORAGE.alert.UPDATE_SET, 'priority', priority))
    for label in labels:
        operations.append((STORAGE.alert.UPDATE_APPEND_IF_MISSING, 'label', label))
    for label in labels_removed:
        operations.append((STORAGE.alert.UPDATE_REMOVE, 'label', label))

    # Make sure operations get audited
    if operations:
        operations.append((STORAGE.alert.UPDATE_APPEND, 'events', AlertEvent({
            'entity_type': 'user',
            'entity_id': user_id,
            'entity_name': STORAGE.user.get(user_id, as_obj=False)['name'],
            'status': status,
            'priority': priority,
<<<<<<< HEAD
            'labels': labels or None,
            'labels_removed': labels_removed or None
=======
            'labels': labels,
>>>>>>> 06596496
        })))

    return operations


def get_timming_filter(tc_start, tc):
    if tc:
        if tc_start:
            return f"reporting_ts:[{tc_start}{STORAGE.ds.DATE_FORMAT['SEPARATOR']}-{tc} TO {tc_start}]"
        else:
            return f"reporting_ts:[{STORAGE.ds.now}-{tc} TO {STORAGE.ds.now}]"
    elif tc_start:
        return f"reporting_ts:[* TO {tc_start}]"

    return None


def get_stats_for_fields(fields, query, tc_start, tc, access_control):
    if not tc_start and "no_delay" not in request.args and config.core.alerter.delay != 0:
        tc_start = now_as_iso(config.core.alerter.delay * -1)
    if tc and config.ui.read_only:
        tc += config.ui.read_only_offset
    timming_filter = get_timming_filter(tc_start, tc)

    filters = [x for x in request.args.getlist("fq") if x != ""]
    if timming_filter:
        filters.append(timming_filter)

    try:
        if isinstance(fields, list):
            with APMAwareThreadPoolExecutor(len(fields)) as executor:
                res = {field: executor.submit(STORAGE.alert.facet,
                                              field,
                                              query=query,
                                              filters=filters,
                                              access_control=access_control)
                       for field in fields}

            return make_api_response({k: v.result() for k, v in res.items()})
        else:
            return make_api_response(STORAGE.alert.facet(fields, query=query, filters=filters,
                                                         access_control=access_control))
    except SearchException as e:
        return make_api_response("", f"SearchException: {e}", 400)


@alert_api.route("/<alert_id>/", methods=["GET"])
@api_login(require_role=[ROLES.alert_view])
def get_alert(alert_id, **kwargs):
    """
    Get the alert details for a given alert key

    Variables:
    alert_id         => ID of the alert to get the details for

    Arguments:
    None

    Data Block:
    None

    API call example:
    /api/v4/alert/1234567890/

    Result example:
    {
        KEY: VALUE,   # All fields of an alert in key/value pair
    }
    """
    user = kwargs['user']
    data = STORAGE.alert.get(alert_id, as_obj=False)

    if not data:
        return make_api_response("", "This alert does not exists...", 404)

    if user and Classification.is_accessible(user['classification'], data['classification']):
        return make_api_response(data)
    else:
        return make_api_response("", "You are not allowed to see this alert...", 403)


@alert_api.route("/statistics/", methods=["GET"])
@api_login(require_role=[ROLES.alert_view])
def alerts_statistics(**kwargs):
    """
    Load facet statistics for the alerts matching the query.

    Variables:
    None

    Arguments:
    fq         => Post filter queries (you can have multiple of those)
    q          => Query to apply to the alert list
    tc_start   => Time offset at which we start the time constraint
    tc         => Time constraint applied to the API
    no_delay   => Do not delay alerts

    Data Block:
    None

    Result example:

    """
    user = kwargs['user']

    query = request.args.get('q', "alert_id:*") or "alert_id:*"
    tc_start = request.args.get('tc_start', None)
    tc = request.args.get('tc', None)
    alert_statistics_fields = config.ui.statistics.alert

    return get_stats_for_fields(alert_statistics_fields, query, tc_start, tc, user['access_control'])


@alert_api.route("/labels/", methods=["GET"])
@api_login(require_role=[ROLES.alert_view])
def alerts_labels(**kwargs):
    """
    Run a facet search to find the different labels matching the query.

    Variables:
    None

    Arguments:
    fq         => Post filter queries (you can have multiple of those)
    q          => Query to apply to the alert list
    tc_start   => Time offset at which we start the time constraint
    tc         => Time constraint applied to the API
    no_delay   => Do not delay alerts

    Data Block:
    None

    Result example:

    """
    user = kwargs['user']

    query = request.args.get('q', "alert_id:*") or "alert_id:*"
    tc_start = request.args.get('tc_start', None)
    tc = request.args.get('tc', None)

    return get_stats_for_fields("label", query, tc_start, tc, user['access_control'])


@alert_api.route("/priorities/", methods=["GET"])
@api_login(require_role=[ROLES.alert_view])
def alerts_priorities(**kwargs):
    """
    Run a facet search to find the different priorities matching the query.

    Variables:
    None

    Arguments:
    fq         => Post filter queries (you can have multiple of those)
    q          => Query to apply to the alert list
    tc_start   => Time offset at which we start the time constraint
    tc         => Time constraint applied to the API
    no_delay   => Do not delay alerts

    Data Block:
    None

    Result example:

    """
    user = kwargs['user']

    query = request.args.get('q', "alert_id:*") or "alert_id:*"
    tc_start = request.args.get('tc_start', None)
    tc = request.args.get('tc', None)

    return get_stats_for_fields("priority", query, tc_start, tc, user['access_control'])


@alert_api.route("/statuses/", methods=["GET"])
@api_login(require_role=[ROLES.alert_view])
def alerts_statuses(**kwargs):
    """
    Run a facet search to find the different statuses matching the query.

    Variables:
    None

    Arguments:
    fq         => Post filter queries (you can have multiple of those)
    q          => Query to apply to the alert list
    tc_start   => Time offset at which we start the time constraint
    tc         => Time constraint applied to the API
    no_delay   => Do not delay alerts

    Data Block:
    None

    Result example:

    """
    user = kwargs['user']

    query = request.args.get('q', "alert_id:*") or "alert_id:*"
    tc_start = request.args.get('tc_start', None)
    tc = request.args.get('tc', None)

    return get_stats_for_fields("status", query, tc_start, tc, user['access_control'])


@alert_api.route("/list/", methods=["GET"])
@api_login(require_role=[ROLES.alert_view])
def list_alerts(**kwargs):
    """
    List all alert in the system (per page)

    Variables:
    None

    Arguments:
    fq                => Post filter queries (you can have multiple of those)
    q                 => Query to apply to the alert list
    no_delay          => Do not delay alerts
    offset            => Offset at which we start giving alerts
    rows              => Numbers of alerts to return
    sort              => Field / Direction to sort alert with
    tc_start          => Time offset at which we start the time constraint
    tc                => Time constraint applied to the API
    track_total_hits  => Track the total number of item that match the query (Default: 10 000)

    Data Block:
    None

    API call example:
    /api/v4/alert/list/

    Result example:
    {"total": 201,                # Total alerts found
     "offset": 0,                 # Offset in the alert list
     "count": 100,                # Number of alerts returned
     "items": []                  # List of alert blocks
    }
    """
    user = kwargs['user']

    offset = int(request.args.get('offset', 0))
    rows = int(request.args.get('rows', 100))
    query = request.args.get('q', "alert_id:*") or "alert_id:*"
    tc_start = request.args.get('tc_start', None)
    if not tc_start and "no_delay" not in request.args and config.core.alerter.delay != 0:
        tc_start = now_as_iso(config.core.alerter.delay * -1)
    tc = request.args.get('tc', None)
    if tc and config.ui.read_only:
        tc += config.ui.read_only_offset
    timming_filter = get_timming_filter(tc_start, tc)
    track_total_hits = request.args.get('track_total_hits', None)

    filters = [x for x in request.args.getlist("fq") if x != ""]
    if timming_filter:
        filters.append(timming_filter)

    sort = request.args.get('sort', None)
    if sort:
        sort = ", ".join([sort, "reporting_ts desc"])
    else:
        sort = "reporting_ts desc"

    try:
        return make_api_response(STORAGE.alert.search(
            query, offset=offset, rows=rows, fl="*", sort=sort,
            access_control=user['access_control'],
            filters=filters, as_obj=False, track_total_hits=track_total_hits))
    except SearchException as e:
        return make_api_response("", f"SearchException: {e}", 400)


@alert_api.route("/grouped/<field>/", methods=["GET"])
@api_login(require_role=[ROLES.alert_view])
def list_grouped_alerts(field, **kwargs):
    """
    List all alert grouped by a given field

    Variables:
    None

    Arguments:
    fq                => Post filter queries (you can have multiple of those)
    q                 => Query to apply to the alert list
    no_delay          => Do not delay alerts
    offset            => Offset at which we start giving alerts
    rows              => Numbers of alerts to return
    sort              => Field / Direction to sort alert with
    tc_start          => Time offset at which we start the time constraint
    tc                => Time constraint applied to the API
    track_total_hits  => Track the total number of item that match the query (Default: 10 000)

    Data Block:
    None

    API call example:
    /api/v4/alert/grouped/md5/

    Result example:
    {"total": 201,                # Total alerts found
     "counted_total": 123,        # Number of alert returned in the current call
     "offset": 0,                 # Offset in the alert list
     "rows": 100,                 # Number of alerts returned
     "items": [],                 # List of alert blocks
     "tc_start": "2015-05..."     # UTC timestamp for future query (ISO Format)
    }
    """
    def get_dict_item(parent, cur_item):
        if "." in cur_item:
            key, remainder = cur_item.split(".", 1)
            return get_dict_item(parent.get(key, {}), remainder)
        else:
            return parent[cur_item]

    user = kwargs['user']

    offset = int(request.args.get('offset', 0))
    rows = int(request.args.get('rows', 100))
    query = request.args.get('q', "alert_id:*") or "alert_id:*"
    tc_start = request.args.get('tc_start', None)
    track_total_hits = request.args.get('track_total_hits', None)

    if not tc_start:
        if "no_delay" not in request.args and config.core.alerter.delay != 0:
            tc_start = now_as_iso(config.core.alerter.delay * -1)
        else:
            tc_start = now_as_iso()

    tc = request.args.get('tc', None)
    if tc and config.ui.read_only:
        tc += config.ui.read_only_offset
    timming_filter = get_timming_filter(tc_start, tc)

    filters = [x for x in request.args.getlist("fq") if x != ""]
    if timming_filter:
        filters.append(timming_filter)
    filters.append(f"{field}:*")

    sort = request.args.get('sort', None)
    if sort:
        sort = ", ".join([sort, "reporting_ts desc"])
    else:
        sort = "reporting_ts desc"

    try:
        res = STORAGE.alert.grouped_search(field, query=query, offset=offset, rows=rows, sort=sort,
                                           group_sort=sort, access_control=user['access_control'],
                                           filters=filters, fl="*", as_obj=False, track_total_hits=track_total_hits)
        alerts = []
        hash_list = []
        hint_list = set()
        counted_total = 0

        # Loop through grouped alerts
        for item in res['items']:
            # Update total
            counted_total += item['total']

            # Gather the first alert sample, set it's group_count and add it to the alert list
            data = item['items'][0]
            data['group_count'] = item['total']
            alerts.append(data)

            # Gather a list of possible owner hints
            if field in ['file.md5', 'file.sha1', 'file.sha256'] and not data.get('owner', None):
                hash_list.append(get_dict_item(data, field))

        if hash_list:
            # Lookup owner of previous hashes
            hint_resp = STORAGE.alert.grouped_search(field, query=" OR ".join([f"{field}:{h}" for h in hash_list]),
                                                     fl=field, rows=rows, filters=["owner:*"],
                                                     access_control=user['access_control'], as_obj=False)
            for hint_item in hint_resp['items']:
                hint_list.add(hint_item['value'])

        for a in alerts:
            if get_dict_item(a, field) in hint_list:
                a['hint_owner'] = True
            else:
                a['hint_owner'] = False

        res['items'] = alerts
        res['tc_start'] = tc_start
        res['counted_total'] = counted_total
        return make_api_response(res)
    except SearchException as e:
        return make_api_response("", f"SearchException: {e}", 400)


@alert_api.route("/all/<alert_id>/", methods=["POST"])
@api_login(allow_readonly=False, require_role=[ROLES.alert_manage])
def run_workflow(**kwargs):
    """
    Apply one-time workflow to specified alert

    Variables:
    alert_id                         => ID of the alert to add the label to

    Arguments:
    q                                => Main query to filter the data [REQUIRED]
    tc_start                         => Time offset at which we start the time constraint
    tc                               => Time constraint applied to the API
    fq                               => Filter query applied to the data

    Data Block:
    {
        "priority": "HIGH"           => New priority for the alert
        "status": "MALICIOUS"        => New status for the alert
        "labels": ["LBL1", "LBL2"]   => List of labels to add as comma separated string
    }

    API call example:
    /api/v4/alert/label/batch/?q=protocol:SMTP

    Result example:
    { "success": true }
    """
    user = kwargs['user']
    try:
        labels = set(request.json.get('labels', []))
        priority = request.json.get('priority')
        priority = priority.upper() if priority else None
        if priority not in PRIORITIES:
            raise ValueError(f"Priority {priority} not in priorities")
        status = request.json.get('status')
        status = status.upper() if status else None
        if status not in STATUSES:
            raise ValueError(f"Status '{status}' not in statuses")
    except ValueError as e:
        return make_api_response({"success": False}, err=str(e), status_code=400)

    query = request.args.get('q', "alert_id:*") or "alert_id:*"
    tc_start = request.args.get('tc_start', None)
    tc = request.args.get('tc', None)
    if tc and config.ui.read_only:
        tc += config.ui.read_only_offset
    timming_filter = get_timming_filter(tc_start, tc)

    filters = [x for x in request.args.getlist("fq") if x != ""]
    if timming_filter:
        filters.append(timming_filter)

    operations = get_alert_update_ops(user['uname'], labels=labels, priority=priority, status=status)
    return make_api_response({
        "success": STORAGE.alert.update_by_query(query, operations, filters, access_control=user['access_control'])
    })


@alert_api.route("/all/batch/", methods=["POST"])
@api_login(allow_readonly=False, require_role=[ROLES.alert_manage])
def run_workflow_by_batch(**kwargs):
    """
    Apply one-time workflow to all alerts matching the given filters

    Variables:
    None

    Arguments:
    q                                 =>  Main query to filter the data [REQUIRED]
    tc_start                          => Time offset at which we start the time constraint
    tc                                => Time constraint applied to the API
    fq                                =>  Filter query applied to the data

    Data Block:
    {
        "priority": "HIGH"                  => New priority for the alert
        "status": "MALICIOUS"               => New status for the alert
        "labels": ["LBL1", "LBL2"]          => List of labels to add as comma separated string
        "removed_labels": ["LBL3", "LBL4"]  => List of labels to remove as a comma separated string
    }

    API call example:
    /api/v4/alert/label/batch/?q=protocol:SMTP

    Result example:
    { "success": true }
    """
    user = kwargs['user']
    try:
        labels = set(request.json.get('labels', []))
        removed_labels = set(request.json.get('removed_labels', []))
        priority = request.json.get('priority')
        priority = priority.upper() if priority else None
        if priority not in PRIORITIES:
            raise ValueError(f"Priority {priority} not in priorities")
        status = request.json.get('status')
        status = status.upper() if status else None
        if status not in STATUSES:
            raise ValueError(f"Status '{status}' not in statuses")
    except ValueError as e:
        return make_api_response({"success": False}, err=str(e), status_code=400)

    query = request.args.get('q', "alert_id:*") or "alert_id:*"
    tc_start = request.args.get('tc_start', None)
    tc = request.args.get('tc', None)
    if tc and config.ui.read_only:
        tc += config.ui.read_only_offset
    timming_filter = get_timming_filter(tc_start, tc)

    filters = [x for x in request.args.getlist("fq") if x != ""]
    if timming_filter:
        filters.append(timming_filter)

    operations = get_alert_update_ops(user['uname'], labels=labels, priority=priority,
                                      status=status, labels_removed=removed_labels)
    return make_api_response({
        "success": STORAGE.alert.update_by_query(query, operations, filters, access_control=user['access_control'])
    })


@alert_api.route("/label/<alert_id>/", methods=["POST"])
@api_login(allow_readonly=False, require_role=[ROLES.alert_manage])
def add_labels(alert_id, **kwargs):
    """
    Add one or multiple labels to a given alert

    Variables:
    alert_id           => ID of the alert to add the label to

    Arguments:
    None

    Data Block:
    ["LBL1", "LBL2"]   => List of labels to add as comma separated string

    API call example:
    /api/v4/alert/label/12345...67890/

    Result example:
    {"success": true}
    """
    user = kwargs['user']
    try:
        labels = set(request.json)
    except ValueError:
        return make_api_response({"success": False}, err="Invalid list of labels received.", status_code=400)

    alert = STORAGE.alert.get(alert_id, as_obj=False)

    if not alert:
        return make_api_response({"success": False}, err="Alert ID %s not found" % alert_id, status_code=404)

    if not Classification.is_accessible(user['classification'], alert['classification']):
        return make_api_response("", "You are not allowed to see this alert...", 403)

    cur_label = set(alert.get('label', []))
    label_diff = labels.difference(labels.intersection(cur_label))
    if label_diff:
        return make_api_response({
            "success": STORAGE.alert.update(alert_id, get_alert_update_ops(user['uname'], labels=label_diff))
        })
    else:
        return make_api_response({"success": True})


@alert_api.route("/label/batch/", methods=["POST"])
@api_login(allow_readonly=False, require_role=[ROLES.alert_manage])
def add_labels_by_batch(**kwargs):
    """
    Apply labels to all alerts matching the given filters

    Variables:
    None

    Arguments:
    q          =>  Main query to filter the data [REQUIRED]
    tc_start   => Time offset at which we start the time constraint
    tc         => Time constraint applied to the API
    fq         =>  Filter query applied to the data

    Data Block:
    ["LBL1", "LBL2"]   => List of labels to add as comma separated string

    API call example:
    /api/v4/alert/label/batch/?q=protocol:SMTP

    Result example:
    { "success": true }
    """
    user = kwargs['user']
    try:
        labels = set(request.json)
    except ValueError:
        return make_api_response({"success": False}, err="Invalid list of labels received.", status_code=400)

    query = request.args.get('q', "alert_id:*") or "alert_id:*"
    tc_start = request.args.get('tc_start', None)
    tc = request.args.get('tc', None)
    if tc and config.ui.read_only:
        tc += config.ui.read_only_offset
    timming_filter = get_timming_filter(tc_start, tc)

    filters = [x for x in request.args.getlist("fq") if x != ""]
    if timming_filter:
        filters.append(timming_filter)

    operations = get_alert_update_ops(user['uname'], labels=labels)
    return make_api_response({
        "success": STORAGE.alert.update_by_query(query, operations, filters, access_control=user['access_control'])
    })


@alert_api.route("/label/<alert_id>/", methods=["DELETE"])
@api_login(allow_readonly=False, require_role=[ROLES.alert_manage])
def remove_labels(alert_id, **kwargs):
    """
    Remove one or multiple labels to a given alert

    Variables:
    alert_id           => ID of the alert to remove the label to

    Arguments:
    None

    Data Block:
    ["LBL1", "LBL2"]   => List of labels to remove as comma separated string

    API call example:
    /api/v4/alert/label/12345...67890/

    Result example:
    {"success": true}
    """
    user = kwargs['user']
    try:
        labels = set(request.json)
    except ValueError:
        return make_api_response({"success": False}, err="Invalid list of labels received.", status_code=400)

    alert = STORAGE.alert.get(alert_id, as_obj=False)

    if not alert:
        return make_api_response({"success": False}, err="Alert ID %s not found" % alert_id, status_code=404)

    if not Classification.is_accessible(user['classification'], alert['classification']):
        return make_api_response("", "You are not allowed to see this alert...", 403)

    cur_label = set(alert.get('label', []))
    # Check to see if any of the labels being proposed to be removed exists
    label_inter = cur_label.intersection(labels)
    if label_inter:
        return make_api_response({
            "success": STORAGE.alert.update(alert_id, get_alert_update_ops(user['uname'], labels_removed=label_inter))
        })
    else:
        return make_api_response({"success": True})


@alert_api.route("/label/batch/", methods=["DELETE"])
@api_login(allow_readonly=False, require_role=[ROLES.alert_manage])
def remove_labels_by_batch(**kwargs):
    """
    Remove labels to all alerts matching the given filters

    Variables:
    None

    Arguments:
    q          =>  Main query to filter the data [REQUIRED]
    tc_start   => Time offset at which we start the time constraint
    tc         => Time constraint applied to the API
    fq         =>  Filter query applied to the data

    Data Block:
    ["LBL1", "LBL2"]   => List of labels to remove as comma separated string

    API call example:
    /api/v4/alert/label/batch/?q=protocol:SMTP

    Result example:
    { "success": true }
    """
    user = kwargs['user']
    try:
        labels = set(request.json)
    except ValueError:
        return make_api_response({"success": False}, err="Invalid list of labels received.", status_code=400)

    query = request.args.get('q', "alert_id:*") or "alert_id:*"
    tc_start = request.args.get('tc_start', None)
    tc = request.args.get('tc', None)
    if tc and config.ui.read_only:
        tc += config.ui.read_only_offset
    timming_filter = get_timming_filter(tc_start, tc)

    filters = [x for x in request.args.getlist("fq") if x != ""]
    if timming_filter:
        filters.append(timming_filter)

    operations = get_alert_update_ops(user['uname'], labels_removed=labels)
    return make_api_response({
        "success": STORAGE.alert.update_by_query(query, operations, filters, access_control=user['access_control'])
    })


@alert_api.route("/priority/<alert_id>/", methods=["POST"])
@api_login(allow_readonly=False, require_role=[ROLES.alert_manage])
def change_priority(alert_id, **kwargs):
    """
    Change the priority of a given alert

    Variables:
    alert_id      => ID of the alert to change the priority

    Arguments:
    "HIGH"        => New priority for the alert

    Data Block:
    None

    API call example:
    /api/v4/alert/priority/12345...67890/

    Result example:
    {"success": true}
    """
    user = kwargs['user']
    try:
        priority = request.json
        priority = priority.upper()
        if priority not in PRIORITIES:
            raise ValueError("Not in priorities")
    except ValueError:
        return make_api_response({"success": False}, err="Invalid priority received.", status_code=400)

    alert = STORAGE.alert.get(alert_id, as_obj=False)

    if not alert:
        return make_api_response({"success": False},
                                 err="Alert ID %s not found" % alert_id,
                                 status_code=404)

    if not Classification.is_accessible(user['classification'], alert['classification']):
        return make_api_response("", "You are not allowed to see this alert...", 403)

    if priority != alert.get('priority', None):
        return make_api_response({
            "success": STORAGE.alert.update(alert_id, get_alert_update_ops(user['uname'], priority=priority))
        })
    else:
        return make_api_response({"success": True})


@alert_api.route("/priority/batch/", methods=["POST"])
@api_login(allow_readonly=False, require_role=[ROLES.alert_manage])
def change_priority_by_batch(**kwargs):
    """
    Apply priority to all alerts matching the given filters

    Variables:
    None

    Arguments:
    q          =>  Main query to filter the data [REQUIRED]
    tc_start   => Time offset at which we start the time constraint
    tc         => Time constraint applied to the API
    fq         =>  Filter query applied to the data

    Data Block:
    "HIGH"         => New priority for the alert

    API call example:
    /api/v4/alert/priority/batch/?q=al_av:*

    Result example:
    {"success": true}
    """
    user = kwargs['user']
    try:
        priority = request.json
        priority = priority.upper()
        if priority not in PRIORITIES:
            raise ValueError("Not in priorities")
    except ValueError:
        return make_api_response({"success": False}, err="Invalid priority received.", status_code=400)

    query = request.args.get('q', "alert_id:*") or "alert_id:*"
    tc_start = request.args.get('tc_start', None)
    tc = request.args.get('tc', None)
    if tc and config.ui.read_only:
        tc += config.ui.read_only_offset
    timming_filter = get_timming_filter(tc_start, tc)

    filters = [x for x in request.args.getlist("fq") if x != ""]
    if timming_filter:
        filters.append(timming_filter)

    operations = get_alert_update_ops(user['uname'], priority=priority)
    return make_api_response({
        "success": STORAGE.alert.update_by_query(query, operations, filters, access_control=user['access_control'])
    })


@alert_api.route("/status/<alert_id>/", methods=["POST"])
@api_login(allow_readonly=False, require_role=[ROLES.alert_manage])
def change_status(alert_id, **kwargs):
    """
    Change the status of a given alert

    Variables:
    alert_id       => ID of the alert to change the status

    Arguments:
    None

    Data Block:
    "MALICIOUS"      => New status for the alert

    API call example:
    /api/v4/alert/status/12345...67890/

    Result example:
    {"success": true}
    """
    user = kwargs['user']
    try:
        status = request.json
        status = status.upper()
        if status not in STATUSES:
            raise ValueError("Not in priorities")
    except ValueError:
        return make_api_response({"success": False}, err="Invalid status received.", status_code=400)

    alert = STORAGE.alert.get(alert_id, as_obj=False)

    if not alert:
        return make_api_response({"success": False},
                                 err="Alert ID %s not found" % alert_id,
                                 status_code=404)

    if not Classification.is_accessible(user['classification'], alert['classification']):
        return make_api_response("", "You are not allowed to see this alert...", 403)

    if status != alert.get('status', None):
        return make_api_response({
            "success": STORAGE.alert.update(alert_id, get_alert_update_ops(user['uname'], status=status))
        })
    else:
        return make_api_response({"success": True})


@alert_api.route("/status/batch/", methods=["POST"])
@api_login(allow_readonly=False, require_role=[ROLES.alert_manage])
def change_status_by_batch(**kwargs):
    """
    Apply status to all alerts matching the given filters

    Variables:
    status     =>  Status to apply

    Arguments:
    q          =>  Main query to filter the data [REQUIRED]
    tc_start   => Time offset at which we start the time constraint
    tc         => Time constraint applied to the API
    fq         =>  Filter query applied to the data

    Data Block:
    "MALICIOUS"      => New status for the alert

    API call example:
    /api/v4/alert/status/batch/MALICIOUS/?q=al_av:*

    Result example:
    {"success": true}
    """
    user = kwargs['user']
    try:
        status = request.json
        status = status.upper()
        if status not in STATUSES:
            raise ValueError("Not in priorities")
    except ValueError:
        return make_api_response({"success": False}, err="Invalid status received.", status_code=400)

    query = request.args.get('q', "alert_id:*") or "alert_id:*"
    tc_start = request.args.get('tc_start', None)
    tc = request.args.get('tc', None)
    if tc and config.ui.read_only:
        tc += config.ui.read_only_offset
    timming_filter = get_timming_filter(tc_start, tc)

    filters = [x for x in request.args.getlist("fq") if x != ""]
    if timming_filter:
        filters.append(timming_filter)

    operations = get_alert_update_ops(user['uname'], status=status)
    return make_api_response({
        "success": STORAGE.alert.update_by_query(query, operations, filters, access_control=user['access_control'])
    })


@alert_api.route("/ownership/<alert_id>/", methods=["GET"])
@api_login(allow_readonly=False, require_role=[ROLES.alert_manage])
def take_ownership(alert_id, **kwargs):
    """
    Take ownership of a given alert

    Variables:
    alert_id    => ID of the alert to send to take ownership

    Arguments:
    None

    Data Block:
    None

    API call example:
    /api/v4/alert/ownership/12345...67890/

    Result example:
    {"success": true}
    """
    user = kwargs['user']

    alert = STORAGE.alert.get(alert_id, as_obj=False)

    if not alert:
        return make_api_response({"success": False},
                                 err="Alert ID %s not found" % alert_id,
                                 status_code=404)

    if not Classification.is_accessible(user['classification'], alert['classification']):
        return make_api_response({"success": False}, "You are not allowed to see this alert...", 403)

    current_owner = alert.get('owner', None)
    if current_owner is None:
        return make_api_response({
            "success": STORAGE.alert.update(alert_id, [(STORAGE.alert.UPDATE_SET, 'owner', user['uname'])])})
    else:
        return make_api_response({"success": False},
                                 err="Alert is already owned by %s" % current_owner,
                                 status_code=403)


@alert_api.route("/ownership/batch/", methods=["GET"])
@api_login(allow_readonly=False, require_role=[ROLES.alert_manage])
def take_ownership_by_batch(**kwargs):
    """
    Take ownership of all alerts matching the given filters

    Variables:
    None

    Arguments:
    q          =>  Main query to filter the data [REQUIRED]
    tc_start   => Time offset at which we start the time constraint
    tc         => Time constraint applied to the API
    fq         =>  Filter query applied to the data

    Data Block:
    None

    API call example:
    /api/v4/alert/ownership/batch/?q=alert_id:7b*

    Result example:
    { "success": true }
    """
    user = kwargs['user']
    q = request.args.get('q', "alert_id:*") or "alert_id:*"
    tc_start = request.args.get('tc_start', None)
    tc = request.args.get('tc', None)
    if tc and config.ui.read_only:
        tc += config.ui.read_only_offset
    timming_filter = get_timming_filter(tc_start, tc)

    filters = [x for x in request.args.getlist("fq") if x != ""]
    if timming_filter:
        filters.append(timming_filter)
    filters.append("!owner:*")

    return make_api_response({
        "success": STORAGE.alert.update_by_query(q, [(STORAGE.alert.UPDATE_SET, 'owner', user['uname'])],
                                                 filters, access_control=user['access_control'])})


@alert_api.route("/related/", methods=["GET"])
@api_login(require_role=[ROLES.alert_view])
def find_related_alert_ids(**kwargs):
    """
    Return the list of all IDs related to the currently selected query

    Variables:
    None

    Arguments:
    q         =>  Main query to filter the data [REQUIRED]
    tc        =>  Time constraint to apply to the search
    tc_start  =>  Time at which to start the days constraint
    fq        =>  Filter query applied to the data

    Data Block:
    None

    API call example:
    /api/v4/alert/related/?q=file.sha256:123456...ABCDEF

    Result example:
    ["1"]
    """
    user = kwargs['user']
    query = request.args.get('q', None)
    fq = request.args.getlist('fq')
    if not query and not fq:
        return make_api_response([], err="You need to at least provide a query to filter the data", status_code=400)

    if not query:
        query = fq.pop(0)
    tc = request.args.get('tc', None)
    if tc and config.ui.read_only:
        tc += config.ui.read_only_offset
    tc_start = request.args.get('tc_start', None)
    timming_filter = get_timming_filter(tc_start, tc)

    filters = [x for x in fq if x != ""]
    if timming_filter:
        filters.append(timming_filter)

    try:
        return make_api_response([x['alert_id'] for x in
                                  STORAGE.alert.stream_search(query, filters=filters, fl="alert_id",
                                                              access_control=user['access_control'], as_obj=False)])
    except SearchException as e:
        return make_api_response("", f"SearchException: {e}", 400)


@alert_api.route("/verdict/<alert_id>/<verdict>/", methods=["PUT"])
@api_login(audit=False, check_xsrf_token=False, require_role=[ROLES.alert_manage])
def set_verdict(alert_id, verdict, **kwargs):
    """
    Set the verdict of an alert based on its ID.

    Variables:
    submission_id   ->   ID of the alert to give a verdict to
    verdict         ->   verdict that the user think the alert is: malicious or non_malicious

    Arguments:
    None

    Data Block:
    None

    Result example:
    {"success": True}   # Has the verdict been set or not
    """
    reverse_verdict = {
        'malicious': 'non_malicious',
        'non_malicious': 'malicious'
    }

    user = kwargs['user']

    if verdict not in ['malicious', 'non_malicious']:
        return make_api_response({"success": False}, f"'{verdict}' is not a valid verdict.", 400)

    document = STORAGE.alert.get(alert_id, as_obj=False)

    if not document:
        return make_api_response({"success": False}, f"There are no alert with id: {alert_id}", 404)

    if not Classification.is_accessible(user['classification'], document['classification']):
        return make_api_response({"success": False}, "You are not allowed to give verdict on alert with "
                                                     f"ID: {alert_id}", 403)

    resp = STORAGE.alert.update_by_query(f"sid:{document['sid']}", [
        ('REMOVE', f'verdict.{verdict}', user['uname']),
        ('APPEND', f'verdict.{verdict}', user['uname']),
        ('REMOVE', f'verdict.{reverse_verdict[verdict]}', user['uname'])
    ])

    STORAGE.submission.update(document['sid'], [
        ('REMOVE', f'verdict.{verdict}', user['uname']),
        ('APPEND', f'verdict.{verdict}', user['uname']),
        ('REMOVE', f'verdict.{reverse_verdict[verdict]}', user['uname'])
    ])

    return make_api_response({"success": resp != 0})<|MERGE_RESOLUTION|>--- conflicted
+++ resolved
@@ -35,12 +35,8 @@
             'entity_name': STORAGE.user.get(user_id, as_obj=False)['name'],
             'status': status,
             'priority': priority,
-<<<<<<< HEAD
-            'labels': labels or None,
-            'labels_removed': labels_removed or None
-=======
             'labels': labels,
->>>>>>> 06596496
+            'labels_removed': labels_removed
         })))
 
     return operations
