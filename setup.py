--- conflicted
+++ resolved
@@ -49,11 +49,7 @@
         'PyJWT',
         'gunicorn',
         'gevent',
-<<<<<<< HEAD
-        'hauntedhouse==0.0.23',
-=======
         'hauntedhouse==0.0.24',
->>>>>>> 6a794956
     ],
     extras_require={
         'test': [
