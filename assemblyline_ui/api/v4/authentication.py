
import hashlib
<<<<<<< HEAD
=======
import jwt
>>>>>>> 4fd4d1a7
import pyqrcode
import re

from authlib.integrations.requests_client import OAuth2Session
<<<<<<< HEAD
from flask import current_app, request
=======
from flask import current_app, redirect, request
>>>>>>> 4fd4d1a7
from flask import session as flsk_session
from io import BytesIO
from passlib.hash import bcrypt
from urllib.parse import urlparse

from assemblyline.common import forge
from assemblyline.common.comms import send_reset_email, send_signup_email
from assemblyline.common.isotime import now
from assemblyline.common.security import (check_password_requirements, generate_random_secret, get_password_hash,
                                          get_password_requirement_message, get_random_password, get_totp_token)
<<<<<<< HEAD
from assemblyline.odm.models.user import User
from assemblyline_ui.api.base import api_login, make_api_response, make_subapi_blueprint
from assemblyline_ui.config import (KV_SESSION, LOGGER, STORAGE, config, get_reset_queue,
=======
from assemblyline.common.uid import get_random_id
from assemblyline.odm.models.user import User
from assemblyline_ui.api.base import api_login, make_api_response, make_subapi_blueprint
from assemblyline_ui.config import (KV_SESSION, LOGGER, SECRET_KEY, STORAGE, config, get_reset_queue,
>>>>>>> 4fd4d1a7
                                    get_signup_queue, get_token_store)
from assemblyline_ui.helper.oauth import fetch_avatar, parse_profile
from assemblyline_ui.helper.user import get_dynamic_classification
from assemblyline_ui.http_exceptions import AuthenticationException
from assemblyline_ui.security.authenticator import default_authenticator

Classification = forge.get_classification()
API_PRIV_MAP = {
    "READ": ["R"],
    "READ_WRITE": ["R", "W"],
    "WRITE": ["W"]
}

SUB_API = 'auth'
auth_api = make_subapi_blueprint(SUB_API, api_version=4)
auth_api._doc = "Allow user to authenticate to the web server"


@auth_api.route("/apikey/<name>/<priv>/", methods=["GET"])
@api_login(audit=False)
def add_apikey(name, priv, **kwargs):
    """
    Add an API Key for the currently logged in user with given privileges

    Variables:
    name    => Name of the API key
    priv    => Requested privileges

    Arguments:
    None

    Data Block:
    None

    Result example:
    {"apikey": <ramdomly_generated_password>}
    """
    user = kwargs['user']
    user_data = STORAGE.user.get(user['uname'])

    if name in user_data.apikeys:
        return make_api_response("", err=f"APIKey '{name}' already exist", status_code=400)

    if priv not in API_PRIV_MAP:
        return make_api_response("", err=f"Invalid APIKey privilege '{priv}'. Choose between: {API_PRIV_MAP.keys()}",
                                 status_code=400)

    random_pass = get_random_password(length=48)
    user_data.apikeys[name] = {"password": bcrypt.encrypt(random_pass), "acl": API_PRIV_MAP[priv]}
    STORAGE.user.save(user['uname'], user_data)

    return make_api_response({"apikey": f"{name}:{random_pass}"})


@auth_api.route("/apikey/<name>/", methods=["DELETE"])
@api_login(audit=False)
def delete_apikey(name, **kwargs):
    """
    Delete an API Key matching specified name for the currently logged in user

    Variables:
    name    => Name of the API key

    Arguments:
    None

    Data Block:
    None

    Result example:
    {
     "success": True
    }
    """
    user = kwargs['user']
    user_data = STORAGE.user.get(user['uname'])
    user_data.apikeys.pop(name)
    STORAGE.user.save(user['uname'], user_data)

    return make_api_response({"success": True})


@auth_api.route("/obo_token/<token_id>/", methods=["DELETE"])
@api_login(audit=False)
def delete_obo_token(token_id, **kwargs):
    """
    Delete an application access to your profile

    Variables:
    None

    Arguments:
    token_id     =>   ID of the application token to delete

    Data Block:
    None

    Result example:
    {'success': true}
    """

    uname = kwargs['user']['uname']
    user_data = STORAGE.user.get(uname, as_obj=False)
    if token_id not in user_data.get('apps', {}):
        return make_api_response({"success": False}, "Token ID does not exist", 404)

    user_data['apps'].pop(token_id)
    STORAGE.user.save(uname, user_data)
    return make_api_response({"success": True})


@auth_api.route("/disable_otp/", methods=["GET"])
@api_login(audit=False)
def disable_otp(**kwargs):
    """
    Disable OTP for the currently logged in user

    Variables:
    None

    Arguments:
    None

    Data Block:
    None

    Result example:
    {
     "success": true
    }
    """
    uname = kwargs['user']['uname']
    user_data = STORAGE.user.get(uname)
    user_data.otp_sk = None
    user_data.security_tokens = {}
    STORAGE.user.save(uname, user_data)
    return make_api_response({"success": True})


@auth_api.route("/obo_token/", methods=["GET"])
@api_login(audit=False)
def get_obo_token(**kwargs):
    """
    Get or create a token to allow an external application to impersonate your
    user account while querying Assemblyline's API.

    Variables:
    None

    Arguments:
    client_id     =>   User account of the application that will be allowed to use the token
    redirect_url  =>   URL that AL will send to token to
    scope         =>   Authorization scope (either r, w or rw)
    server        =>   Name of the server requesting access

    Data Block:
    None

    Result example:
    <A JWT TOKEN>
    """
    if request.referrer is None or request.host not in request.referrer:
        return make_api_response({"success": False}, "Forbidden", 403)

    params = request.values
    client_id = params.get('client_id', None)
    redirect_url = params.get('redirect_url', None)
    scope = params.get('scope', None)
    server = params.get('server', None)

    if not redirect_url:
        return make_api_response({"success": False}, "redirect_url missing", 400)

    parsed_url = urlparse(redirect_url)
    if parsed_url.scheme != 'https':
        return make_api_response({"success": False}, "Insecure redirect-url, ignored...", 400)

    if parsed_url.query:
        redirect_url = f"{parsed_url.scheme}://{parsed_url.netloc}{parsed_url.path}?{parsed_url.query}&"
    else:
        redirect_url = f"{parsed_url.scheme}://{parsed_url.netloc}{parsed_url.path}?"

    if not client_id or not scope or not server:
        err_type = "missing_arguments"
        err_description = "client_id, scope and server are required arguments"
        return redirect(f"{redirect_url}error={err_type}&error_description={err_description}")

    uname = kwargs['user']['uname']
    user_data = STORAGE.user.get(uname, as_obj=False)

    token_data = {'client_id': client_id, 'scope': scope, 'netloc': parsed_url.netloc, 'server': server}
    token_id = None
    for k, v in user_data.get('apps', {}).items():
        if v == token_data:
            token_id = k
            break

    if not token_id:
        user_data.setdefault('apps', {})
        token_id = get_random_id()
        user_data['apps'][token_id] = token_data
        STORAGE.user.save(uname, user_data)

    token = jwt.encode(token_data, hashlib.sha256(f"{SECRET_KEY}_{token_id}".encode()).hexdigest(),
                       algorithm="HS256", headers={'token_id': token_id, 'user': uname})
    return redirect(f"{redirect_url}token={token}")


@auth_api.route("/get_reset_link/", methods=["GET", "POST"])
def get_reset_link(**_):
    """
    Send a reset link via email to the email address specified

    Variables:
    None

    Arguments:
    None

    Data Block:
    {
     "email": <EMAIL ADDRESS TO RESET PASSWORD>
    }

    Result example:
    {
     "success": true
    }
    """
    if not config.auth.internal.signup.enabled:
        return make_api_response({"success": False}, "Signup process has been disabled", 403)

    data = request.json
    if not data:
        data = request.values

    email = data.get('email', None)
    if email and STORAGE.user.search(f"email:{email.lower()}").get('total', 0) == 1:
        key = hashlib.sha256(get_random_password(length=512).encode('utf-8')).hexdigest()
        # noinspection PyBroadException
        try:
            send_reset_email(email, key)
            get_reset_queue(key).add(email)
            return make_api_response({"success": True})
        except Exception:
            make_api_response({"success": False}, "The system failed to send the password reset link.", 400)

    return make_api_response({"success": False}, "We have no record of this email address in our system.", 400)


# noinspection PyBroadException,PyPropertyAccess
@auth_api.route("/login/", methods=["GET", "POST"])
def login(**_):
    """
    Login the user onto the system

    Variables:
    None

    Arguments:
    None

    Data Block:
    {
     "user": <UID>,
     "password": <ENCRYPTED_PASSWORD>,
     "otp": <OTP_TOKEN>,
     "apikey": <ENCRYPTED_APIKEY>,
     "webauthn_auth_resp": <RESPONSE_TO_CHALLENGE_FROM_WEBAUTHN>
    }

    Result example:
    {
     "username": <Logged in user>, # Username for the logged in user
     "privileges": ["R", "W"],     # Different privileges that the user will get for this session
     "session_duration": 60        # Time after which this session becomes invalid
                                   #   Note: The timer reset after each call
    }
    """
    data = request.json
    if not data:
        data = request.values

    user = data.get('user', None)
    password = data.get('password', None)
    apikey = data.get('apikey', None)
    webauthn_auth_resp = data.get('webauthn_auth_resp', None)
    oauth_provider = data.get('oauth_provider', None)
    oauth_token = data.get('oauth_token', None)

    if config.auth.oauth.enabled and oauth_provider:
        oauth = current_app.extensions.get('authlib.integrations.flask_client')
        provider = oauth.create_client(oauth_provider)

        if provider:
            redirect_uri = f'https://{request.host}/oauth/{oauth_provider}/'
            return provider.authorize_redirect(redirect_uri=redirect_uri)

    try:
        otp = int(data.get('otp', 0) or 0)
    except Exception:
        raise AuthenticationException('Invalid OTP token')

    if (user and password) or (user and apikey) or (user and oauth_token):
        auth = {
            'username': user,
            'password': password,
            'otp': otp,
            'webauthn_auth_resp': webauthn_auth_resp,
            'apikey': apikey,
            'oauth_token': oauth_token
        }

        logged_in_uname = None
        ip = request.headers.get("X-Forwarded-For", request.remote_addr)
        try:
            logged_in_uname, priv = default_authenticator(auth, request, flsk_session, STORAGE)
            session_duration = config.ui.session_duration
            cur_time = now()
            xsrf_token = generate_random_secret()
            current_session = {
                'duration': session_duration,
                'ip': ip,
                'privileges': priv,
                'time': int(cur_time) - (int(cur_time) % session_duration),
                'user_agent': request.headers.get("User-Agent", None),
                'username': logged_in_uname,
                'xsrf_token': xsrf_token
            }
            session_id = hashlib.sha512(str(current_session).encode("UTF-8")).hexdigest()
            current_session['expire_at'] = cur_time + session_duration
            flsk_session['session_id'] = session_id

            # Cleanup expired sessions
            for k, v in KV_SESSION.items().items():
                expire_at = v.get('expire_at', 0)
                if expire_at < cur_time:
                    KV_SESSION.pop(k)
                    LOGGER.info(f"The following session ID was removed because of a timeout. "
                                f"[User: {v.get('username', 'unknown')}, SessionID: {k[:16]}...]")

            KV_SESSION.add(session_id, current_session)
            return make_api_response({
                "username": logged_in_uname,
                "privileges": priv,
                "session_duration": session_duration
            }, cookies={'XSRF-TOKEN': xsrf_token})
        except AuthenticationException as wpe:
            uname = auth.get('username', '(None)')
            LOGGER.warning(f"Authentication failure. (U:{uname} - IP:{ip}) [{wpe}]")
            return make_api_response("", err=str(wpe), status_code=401)
        finally:
            if logged_in_uname:
                LOGGER.info(f"Login successful. (U:{logged_in_uname} - IP:{ip})")

    return make_api_response("", "Not enough information to proceed with authentication", 401)


@auth_api.route("/logout/", methods=["GET"])
@api_login(audit=False, required_priv=['R', 'W'], check_xsrf_token=False)
def logout(**_):
    """
    Logout from the system clearing the current session

    Variables:
    None

    Arguments:
    None

    Data Block:
    None

    Result example:
    {
     "success": true
    }
    """
    try:
        session_id = flsk_session.pop('session_id', None)
        KV_SESSION.pop(session_id)
        return make_api_response({"success": True})
    except ValueError:
        return make_api_response("", err="No user logged in?", status_code=400)


# noinspection PyBroadException
@auth_api.route("/oauth/", methods=["GET"])
def oauth_validate(**_):
    """
    Validate and oAuth session and return it's associated username, avatar and oAuth Token

    Variables:
    None

    Arguments:
    provider   =>   Which oAuth provider to validate the token against
    *          =>   All parameters returned by your oAuth provider callback...

    Data Block:
    None

    Result example:
    {
     "avatar": "data:image...",
     "oauth_token": "123123...123213",
     "username": "user"
    }
    """
    oauth_provider = request.values.get('provider', None)
    avatar = None
    username = None
    email_adr = None
    oauth_token = None

    if config.auth.oauth.enabled:
        oauth = current_app.extensions.get('authlib.integrations.flask_client')
        provider = oauth.create_client(oauth_provider)

        if provider:
            # noinspection PyBroadException
            try:
                oauth_provider_config = config.auth.oauth.providers[oauth_provider]
                if oauth_provider_config.app_provider:
                    # Validate the token that we've received using the secret
                    token = provider.authorize_access_token(client_secret=oauth_provider_config.client_secret)

                    # Initialize the app_provider
                    app_provider = OAuth2Session(
                        oauth_provider_config.app_provider.client_id or oauth_provider_config.client_id,
                        oauth_provider_config.app_provider.client_secret or oauth_provider_config.client_secret,
                        scope=oauth_provider_config.app_provider.scope)
                    app_provider.fetch_token(
                        oauth_provider_config.app_provider.access_token_url,
                        grant_type="client_credentials")

                else:
                    # Validate the token
                    token = provider.authorize_access_token()
                    app_provider = None

                user_data = None
                if oauth_provider_config.jwks_uri:
                    user_data = provider.parse_id_token(token)

                # Get user data from endpoint
                if app_provider and oauth_provider_config.app_provider.user_get:
                    url = oauth_provider_config.app_provider.user_get
                    uid = user_data.get('id', None)
                    if not uid and user_data and oauth_provider_config.uid_field:
                        uid = user_data.get(oauth_provider_config.uid_field, None)
                    if uid:
                        url = url.format(id=uid)
                    resp = app_provider.get(url)
                    if resp.ok:
                        user_data = resp.json()
                elif not user_data:
                    resp = provider.get(oauth_provider_config.user_get)
                    if resp.ok:
                        user_data = resp.json()

                # Add group data if API is configured for it
                groups = []
                if app_provider and oauth_provider_config.app_provider.group_get:
                    url = oauth_provider_config.app_provider.group_get
                    uid = user_data.get('id', None)
                    if not uid and user_data and oauth_provider_config.uid_field:
                        uid = user_data.get(oauth_provider_config.uid_field, None)
                    if uid:
                        url = url.format(id=uid)
                    resp_grp = app_provider.get(url)
                    if resp_grp.ok:
                        groups = resp_grp.json()
                elif oauth_provider_config.user_groups:
                    resp_grp = provider.get(oauth_provider_config.user_groups)
                    if resp_grp.ok:
                        groups = resp_grp.json()

                if groups:
                    if oauth_provider_config.user_groups_data_field:
                        groups = groups[oauth_provider_config.user_groups_data_field]

                    if oauth_provider_config.user_groups_name_field:
                        groups = [x[oauth_provider_config.user_groups_name_field] for x in groups]

                    user_data['groups'] = groups

                if user_data:
                    data = parse_profile(user_data, oauth_provider_config)
                    has_access = data.pop('access', False)
                    if has_access and data['email'] is not None:
                        oauth_avatar = data.pop('avatar', None)

                        # Find if user already exists
                        users = STORAGE.user.search(f"email:{data['email']}", fl="uname", as_obj=False)['items']
                        if users:
                            cur_user = STORAGE.user.get(users[0]['uname'], as_obj=False) or {}
                            # Do not update username and password from the current user
                            data['uname'] = cur_user.get('uname', data['uname'])
                            data['password'] = cur_user.get('password', data['password'])
                        else:
                            if data['uname'] != data['email']:
                                # Username was computed using a regular expression, lets make sure we don't
                                # assign the same username to two users
                                res = STORAGE.user.search(f"uname:{data['uname']}", rows=0, as_obj=False)
                                if res['total'] > 0:
                                    cnt = res['total']
                                    new_uname = f"{data['uname']}{cnt}"
                                    while STORAGE.user.get(new_uname) is not None:
                                        cnt += 1
                                        new_uname = f"{data['uname']}{cnt}"
                                    data['uname'] = new_uname
                            cur_user = {}

                        username = data['uname']
                        email_adr = data['email']

                        # Add add dynamic classification group
                        data['classification'] = get_dynamic_classification(data['classification'], data['email'])

                        # Make sure the user exists in AL and is in sync
                        if (not cur_user and oauth_provider_config.auto_create) or \
                                (cur_user and oauth_provider_config.auto_sync):

                            # Update the current user
                            cur_user.update(data)

                            # Save avatar
                            if oauth_avatar:
                                avatar = fetch_avatar(oauth_avatar, provider, oauth_provider_config)
                                if avatar:
                                    STORAGE.user_avatar.save(username, avatar)

                            # Save updated user
                            STORAGE.user.save(username, cur_user)

                        if cur_user:
                            if avatar is None:
                                avatar = STORAGE.user_avatar.get(username) or "/static/images/user_default.png"
                            oauth_token = hashlib.sha256(str(token).encode("utf-8", errors='replace')).hexdigest()
                            get_token_store(username).add(oauth_token)
                        else:
                            return make_api_response({"err_code": 3},
                                                     err="User auto-creation is disabled",
                                                     status_code=403)
                    else:
                        return make_api_response({"err_code": 2}, err="This user is not allowed access to the system",
                                                 status_code=403)

            except Exception as err:
                if hasattr(err, 'description'):
                    return make_api_response({"err_code": 1, "exception": str(err)},
                                             err=err.description,
                                             status_code=401)

                return make_api_response({"err_code": 1, "exception": str(err)},
                                         err=request.args.get('error_description', "Invalid oAuth2 token, try again"),
                                         status_code=401)

    if username is None:
        return make_api_response({"err_code": 0}, err="oAuth disabled on the server", status_code=401)

    return make_api_response({
        "avatar": avatar,
        "username": username,
        "oauth_token": oauth_token,
        "email_adr": email_adr
    })


# noinspection PyBroadException
@auth_api.route("/reset_pwd/", methods=["GET", "POST"])
def reset_pwd(**_):
    """
    Reset the password for the specified reset ID

    Variables:
    None

    Arguments:
    None

    Data Block:
    {
     "reset_id": <RESET_HASH>,
     "password": <PASSWORD TO RESET TO>,
     "password_confirm": <CONFIRMATION OF PASSWORD TO RESET TO>
    }

    Result example:
    {
     "success": true
    }
    """
    if not config.auth.internal.signup.enabled:
        return make_api_response({"success": False}, "Signup process has been disabled", 403)

    data = request.json
    if not data:
        data = request.values

    reset_id = data.get('reset_id', None)
    password = data.get('password', None)
    password_confirm = data.get('password_confirm', None)

    if reset_id and password and password_confirm:
        if password != password_confirm:
            return make_api_response({"success": False}, err="Password mismatch", status_code=469)

        password_requirements = config.auth.internal.password_requirements.as_primitives()
        if not check_password_requirements(password, **password_requirements):
            error_msg = get_password_requirement_message(**password_requirements)
            return make_api_response({"success": False}, error_msg, 469)

        try:
            reset_queue = get_reset_queue(reset_id)
            members = reset_queue.members()
            reset_queue.delete()
            if members:
                email = members[0]
                res = STORAGE.user.search(f"email:{email}")
                if res.get('total', 0) == 1:
                    user = STORAGE.user.get(res['items'][0].uname)
                    user.password = get_password_hash(password)
                    STORAGE.user.save(user.uname, user)
                    return make_api_response({"success": True})

        except Exception:
            pass

    return make_api_response({"success": False}, err="Invalid parameters passed", status_code=400)


@auth_api.route("/setup_otp/", methods=["GET"])
@api_login(audit=False)
def setup_otp(**kwargs):
    """
    Setup OTP for the currently logged in user

    Variables:
    None

    Arguments:
    None

    Data Block:
    None

    Result example:
    {
     "qrcode": <qrcode binary>,
     "otp_url": 'otpauth://totp/Assemblyline:{uname}?secret={secret_key}&issuer={site}',
     "secret_key": <SECRET KEY>
    }
    """
    uname = kwargs['user']['uname']

    user_data = STORAGE.user.get(uname)
    if user_data.otp_sk is not None:
        return make_api_response("", err="OTP already set for this user", status_code=400)

    secret_key = generate_random_secret()
    otp_url = 'otpauth://totp/{site}:{uname}?secret={secret_key}&issuer={site}'.format(uname=uname,
                                                                                       secret_key=secret_key,
                                                                                       site=config.ui.fqdn)
    qc_stream = BytesIO()
    temp_qrcode = pyqrcode.create(otp_url)
    temp_qrcode.svg(qc_stream, scale=3)

    flsk_session['temp_otp_sk'] = secret_key

    return make_api_response({
        'qrcode': qc_stream.getvalue().decode('utf-8'),
        'otp_url': otp_url,
        'secret_key': secret_key
    })


# noinspection PyBroadException,PyPropertyAccess
@auth_api.route("/signup/", methods=["GET", "POST"])
def signup(**_):
    """
    Signup a new user into the system

    Variables:
    None

    Arguments:
    None

    Data Block:
    {
     "user": <UID>,
     "password": <DESIRED_PASSWORD>,
     "password_confirm": <DESIRED_PASSWORD_CONFIRMATION>,
     "email": <EMAIL_ADDRESS>
    }

    Result example:
    {
     "success": true
    }
    """
    if not config.auth.internal.signup.enabled:
        return make_api_response({"success": False}, "Signup process has been disabled", 403)

    data = request.json
    if not data:
        data = request.values

    uname = data.get('user', None)
    password = data.get('password', None)
    password_confirm = data.get('password_confirm', None)
    email = data.get('email', None)

    if not uname or not password or not password_confirm or not email:
        return make_api_response({"success": False}, "Not enough information to proceed with user creation", 400)

    if STORAGE.user.get(uname) or len(uname) < 3:
        return make_api_response({"success": False},
                                 "There is already a user registered with this name",
                                 460)
    else:
        for c in uname:
            if not 97 <= ord(c) <= 122 and not ord(c) == 45:
                return make_api_response({"success": False},
                                         "Invalid username. [Lowercase letters and dashes "
                                         "only with at least 3 letters]", 460)

    if password_confirm != password:
        return make_api_response("", "Passwords do not match", 469)

    password_requirements = config.auth.internal.password_requirements.as_primitives()
    if not check_password_requirements(password, **password_requirements):
        error_msg = get_password_requirement_message(**password_requirements)
        return make_api_response({"success": False}, error_msg, 469)

    if STORAGE.user.search(f"email:{email.lower()}").get('total', 0) != 0:
        return make_api_response({"success": False}, "There is already a user registered with this email address", 466)

    # Normalize email address
    email = email.lower()
    email_valid = False
    for r in config.auth.internal.signup.valid_email_patterns:
        matcher = re.compile(r)
        if matcher.findall(email):
            email_valid = True
            break

    if not email_valid:
        extra = ""
        if config.ui.email:
            extra = f". Contact {config.ui.email} for more information."
        return make_api_response({"success": False}, f"Invalid email address{extra}", 466)

    password = get_password_hash(password)
    key = hashlib.sha256(get_random_password(length=512).encode('utf-8')).hexdigest()
    try:
        send_signup_email(email, key)
        get_signup_queue(key).add({
            "uname": uname,
            "password": password,
            "email": email,
            "groups": ['USERS'],
            "name": uname
        })
    except Exception:
        return make_api_response({"success": False}, "The system failed to send signup confirmation link.", 400)

    return make_api_response({"success": True})


# noinspection PyBroadException,PyPropertyAccess
@auth_api.route("/signup_validate/", methods=["POST"])
def signup_validate(**_):
    """
    Validate a user's signup request

    Variables:
    None

    Arguments:
    None

    Data Block:
    {
     "registration_key": "234234...ADFCB"    # Key used to validate the user's signup process
    }

    Result example:
    {
     "success": true
    }
    """
    if not config.auth.internal.signup.enabled:
        return make_api_response({"success": False}, "Signup process has been disabled", 403)

    data = request.json
    if not data:
        data = request.values

    registration_key = data.get('registration_key', None)

    if registration_key:
        try:
            signup_queue = get_signup_queue(registration_key)
            members = signup_queue.members()
            signup_queue.delete()
            if members:
                user_info = members[0]

                # Add dynamic classification group
                user_info['classification'] = get_dynamic_classification(
                    user_info['classification'], user_info['email'])

                user = User(user_info)
                username = user.uname

                STORAGE.user.save(username, user)
                return make_api_response({"success": True})
        except (KeyError, ValueError):
            pass
    else:
        return make_api_response({"success": False}, "Not enough information to proceed with user creation", 400)

    return make_api_response({"success": False}, "Invalid registration key", 400)


@auth_api.route("/validate_otp/<token>/", methods=["GET"])
@api_login(audit=False)
def validate_otp(token, **kwargs):
    """
    Validate newly setup OTP token

    Variables:
    token     => Current token for temporary OTP sercret key

    Arguments:
    None

    Data Block:
    None

    Result example:
    {
     "success": true
    }
    """
    uname = kwargs['user']['uname']
    user_data = STORAGE.user.get(uname)

    try:
        token = int(token)
    except ValueError:
        return make_api_response({'success': False}, err="This is not a valid OTP token", status_code=400)

    secret_key = flsk_session.pop('temp_otp_sk', None)
    if secret_key and get_totp_token(secret_key) == token:
        user_data.otp_sk = secret_key
        STORAGE.user.save(uname, user_data)
        return make_api_response({'success': True})
    else:
        flsk_session['temp_otp_sk'] = secret_key
        return make_api_response({'success': False}, err="OTP token does not match secret key", status_code=400)<|MERGE_RESOLUTION|>--- conflicted
+++ resolved
@@ -1,18 +1,11 @@
 
 import hashlib
-<<<<<<< HEAD
-=======
 import jwt
->>>>>>> 4fd4d1a7
 import pyqrcode
 import re
 
 from authlib.integrations.requests_client import OAuth2Session
-<<<<<<< HEAD
-from flask import current_app, request
-=======
 from flask import current_app, redirect, request
->>>>>>> 4fd4d1a7
 from flask import session as flsk_session
 from io import BytesIO
 from passlib.hash import bcrypt
@@ -23,16 +16,10 @@
 from assemblyline.common.isotime import now
 from assemblyline.common.security import (check_password_requirements, generate_random_secret, get_password_hash,
                                           get_password_requirement_message, get_random_password, get_totp_token)
-<<<<<<< HEAD
-from assemblyline.odm.models.user import User
-from assemblyline_ui.api.base import api_login, make_api_response, make_subapi_blueprint
-from assemblyline_ui.config import (KV_SESSION, LOGGER, STORAGE, config, get_reset_queue,
-=======
 from assemblyline.common.uid import get_random_id
 from assemblyline.odm.models.user import User
 from assemblyline_ui.api.base import api_login, make_api_response, make_subapi_blueprint
 from assemblyline_ui.config import (KV_SESSION, LOGGER, SECRET_KEY, STORAGE, config, get_reset_queue,
->>>>>>> 4fd4d1a7
                                     get_signup_queue, get_token_store)
 from assemblyline_ui.helper.oauth import fetch_avatar, parse_profile
 from assemblyline_ui.helper.user import get_dynamic_classification
