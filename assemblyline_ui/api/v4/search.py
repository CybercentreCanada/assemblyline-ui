--- conflicted
+++ resolved
@@ -198,13 +198,9 @@
 
 # noinspection PyUnusedLocal
 @search_api.route("/fields/<index>/", methods=["GET"])
-<<<<<<< HEAD
-@api_login(require_role=["alert_view", "heuristic_view",  "safelist_view", "signature_view", "submission_view",
-                         "workflow_view", "retrohunt_view"])
-=======
-@api_login(audit=False, require_role=["alert_view", "heuristic_view",  "safelist_view", "signature_view",
-                                      "submission_view", "workflow_view"])
->>>>>>> 3f7fff0c
+
+@api_login(audit=False, require_role=["alert_view", "heuristic_view",  "safelist_view", "signature_view", "submission_view",
+                                      "workflow_view", "retrohunt_view"])
 def list_index_fields(index, **kwargs):
     """
     List all available fields for a given index
