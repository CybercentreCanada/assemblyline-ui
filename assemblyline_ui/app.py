import logging
import os

from authlib.integrations.flask_client import OAuth
from elasticapm.contrib.flask import ElasticAPM
from flask import Flask
from flask.logging import default_handler

from assemblyline_ui.api.base import api
from assemblyline_ui.api.v4 import apiv4
from assemblyline_ui.api.v4.alert import alert_api
from assemblyline_ui.api.v4.archive import archive_api
from assemblyline_ui.api.v4.authentication import auth_api
from assemblyline_ui.api.v4.badlist import badlist_api
from assemblyline_ui.api.v4.bundle import bundle_api
from assemblyline_ui.api.v4.error import error_api
from assemblyline_ui.api.v4.federated_lookup import federated_lookup_api
from assemblyline_ui.api.v4.file import file_api
from assemblyline_ui.api.v4.hash_search import hash_search_api
from assemblyline_ui.api.v4.help import help_api
from assemblyline_ui.api.v4.heuristics import heuristics_api
from assemblyline_ui.api.v4.ingest import ingest_api
from assemblyline_ui.api.v4.live import live_api
from assemblyline_ui.api.v4.ontology import ontology_api
from assemblyline_ui.api.v4.result import result_api
from assemblyline_ui.api.v4.replay import replay_api
from assemblyline_ui.api.v4.retrohunt import retrohunt_api
from assemblyline_ui.api.v4.safelist import safelist_api
from assemblyline_ui.api.v4.search import search_api
from assemblyline_ui.api.v4.service import service_api
from assemblyline_ui.api.v4.signature import signature_api
from assemblyline_ui.api.v4.submission import submission_api
from assemblyline_ui.api.v4.submit import submit_api
from assemblyline_ui.api.v4.system import system_api
from assemblyline_ui.api.v4.ui import ui_api
from assemblyline_ui.api.v4.user import user_api
from assemblyline_ui.api.v4.webauthn import webauthn_api
from assemblyline_ui.api.v4.workflow import workflow_api
from assemblyline_ui.error import errors
from assemblyline_ui.healthz import healthz

from assemblyline_ui import config

AL_UNSECURED_UI = os.environ.get('AL_UNSECURED_UI', 'false').lower() == 'true'
AL_SESSION_COOKIE_SAMESITE = os.environ.get("AL_SESSION_COOKIE_SAMESITE", None)
AL_HSTS_MAX_AGE = os.environ.get('AL_HSTS_MAX_AGE', None)
CERT_BUNDLE = (
    os.environ.get('UI_CLIENT_CERT_PATH', '/etc/assemblyline/ssl/ui/tls.crt'),
    os.environ.get('UI_CLIENT_KEY_PATH', '/etc/assemblyline/ssl/ui/tls.key')
)
##########################
# App settings
current_directory = os.path.dirname(__file__)
app = Flask("assemblyline_ui")
app.logger.setLevel(60)  # This completely turns off the flask logger
ssl_context = None
if AL_UNSECURED_UI:
    app.config.update(
        SESSION_COOKIE_SECURE=False,
        SECRET_KEY=config.SECRET_KEY,
        PREFERRED_URL_SCHEME='http'
    )
else:
    app.config.update(
        SESSION_COOKIE_SECURE=True,
        SECRET_KEY=config.SECRET_KEY,
        PREFERRED_URL_SCHEME='https'
    )
if AL_SESSION_COOKIE_SAMESITE:
    if AL_SESSION_COOKIE_SAMESITE in ["Strict", "Lax"]:
        app.config.update(
            SESSION_COOKIE_SAMESITE=AL_SESSION_COOKIE_SAMESITE
        )
    else:
        raise ValueError("AL_SESSION_COOKIE_SAMESITE must be set to 'Strict', 'Lax', or None")

if all([os.path.exists(fp) for fp in CERT_BUNDLE]):
    # If all files required are present, start up encrypted comms
    ssl_context = CERT_BUNDLE
    if AL_HSTS_MAX_AGE is not None:
        try:
            int(AL_HSTS_MAX_AGE)
        except:
            raise ValueError("AL_HSTS_MAX_AGE must be set to an integer")

<<<<<<< HEAD

=======
>>>>>>> a609b2e0
        def include_hsts_header(response):
            response.headers['Strict-Transport-Security'] = f"max-age={AL_HSTS_MAX_AGE}; includeSubdomains"
            return response

<<<<<<< HEAD

=======
>>>>>>> a609b2e0
        app.after_request(include_hsts_header)

app.register_blueprint(healthz)
app.register_blueprint(api)
app.register_blueprint(apiv4)
app.register_blueprint(alert_api)
if config.config.datastore.archive.enabled:
    app.register_blueprint(archive_api)
app.register_blueprint(auth_api)
app.register_blueprint(badlist_api)
app.register_blueprint(bundle_api)
app.register_blueprint(errors)
app.register_blueprint(error_api)
app.register_blueprint(federated_lookup_api)
app.register_blueprint(file_api)
app.register_blueprint(hash_search_api)
app.register_blueprint(help_api)
app.register_blueprint(heuristics_api)
app.register_blueprint(ingest_api)
app.register_blueprint(live_api)
app.register_blueprint(ontology_api)
app.register_blueprint(result_api)
app.register_blueprint(replay_api)
app.register_blueprint(retrohunt_api)
app.register_blueprint(search_api)
app.register_blueprint(service_api)
app.register_blueprint(signature_api)
app.register_blueprint(submission_api)
app.register_blueprint(submit_api)
app.register_blueprint(system_api)
app.register_blueprint(ui_api)
app.register_blueprint(user_api)
app.register_blueprint(webauthn_api)
app.register_blueprint(safelist_api)
app.register_blueprint(workflow_api)

# Setup OAuth providers
if config.config.auth.oauth.enabled:
    providers = []
    for name, p in config.config.auth.oauth.providers.items():
        p = p.as_primitives()
        if p['client_id'] and p['client_secret']:
            # Set provider name
            p['name'] = name

            # Remove AL specific fields
            p.pop('auto_create', None)
            p.pop('auto_sync', None)
            p.pop('user_get', None)
            p.pop('auto_properties', None)
            p.pop('uid_field', None)
            p.pop('uid_regex', None)
            p.pop('uid_format', None)
            p.pop('user_groups', None)
            p.pop('user_groups_data_field', None)
            p.pop('user_groups_name_field', None)
            p.pop('app_provider', None)

            # Add the provider to the list of providers
            providers.append(p)

    if providers:
        oauth = OAuth()
        for p in providers:
            oauth.register(**p)
        oauth.init_app(app)

# Setup logging
app.logger.setLevel(config.LOGGER.getEffectiveLevel())
app.logger.removeHandler(default_handler)
for ph in config.LOGGER.parent.handlers:
    app.logger.addHandler(ph)

# Setup APMs
if config.config.core.metrics.apm_server.server_url is not None:
    app.logger.info(f"Exporting application metrics to: {config.config.core.metrics.apm_server.server_url}")
    ElasticAPM(app, client=config.forge.get_apm_client('al_ui'))


def main():
    wlog = logging.getLogger('werkzeug')
    wlog.setLevel(config.LOGGER.getEffectiveLevel())
    for h in config.LOGGER.parent.handlers:
        wlog.addHandler(h)

    app.jinja_env.cache = {}
    app.run(host="0.0.0.0", debug=False, ssl_context=ssl_context)


if __name__ == '__main__':
    main()<|MERGE_RESOLUTION|>--- conflicted
+++ resolved
@@ -83,18 +83,10 @@
         except:
             raise ValueError("AL_HSTS_MAX_AGE must be set to an integer")
 
-<<<<<<< HEAD
-
-=======
->>>>>>> a609b2e0
         def include_hsts_header(response):
             response.headers['Strict-Transport-Security'] = f"max-age={AL_HSTS_MAX_AGE}; includeSubdomains"
             return response
 
-<<<<<<< HEAD
-
-=======
->>>>>>> a609b2e0
         app.after_request(include_hsts_header)
 
 app.register_blueprint(healthz)
