--- conflicted
+++ resolved
@@ -107,16 +107,6 @@
             tmp_service.pop('tool_version', None)
             tmp_service.pop('file_required', None)
             tmp_service.pop('heuristics', [])
-<<<<<<< HEAD
-            tmp_service['update_channel'] = config.services.preferred_update_channel
-            _, tag_name, _ = get_latest_tag_for_service(Service(tmp_service), config, LOGGER)
-            enable_allowed = bool(tag_name)
-            if tag_name:
-                tag_name = tag_name.encode()
-            else:
-                tag_name = b'latest'
-=======
->>>>>>> db4b6301
 
             # Apply global preferences, if missing, to get the appropriate container image tags
             tmp_service['update_channel'] = tmp_service.get('update_channel', config.services.preferred_update_channel)
@@ -143,10 +133,6 @@
                 return make_api_response(
                     "", err=f"Default and value mismatch for submission param: {sp['name']}", status_code=400)
 
-<<<<<<< HEAD
-        # Fix update_channel with the system default
-        service['update_channel'] = config.services.preferred_update_channel
-=======
         # Apply default global configurations (if absent in service configuration)
         service['update_channel'] = tmp_service['update_channel']
         service['docker_config']['registry_type'] = tmp_service['docker_config']['registry_type']
@@ -156,7 +142,6 @@
 
         for dep in service.get('dependencies', {}).values():
             dep['container']['registry_type'] = dep.get('registry_type', config.services.preferred_registry_type)
->>>>>>> db4b6301
         service['enabled'] = service['enabled'] and enable_allowed
 
         # Load service info
@@ -174,12 +159,6 @@
         if not STORAGE.service_delta.get_if_exists(service.name):
             STORAGE.service_delta.save(service.name, {'version': service.version})
             STORAGE.service_delta.commit()
-        
-        # Notify components watching for service config changes
-        event_sender.send(service.name, {
-            'operation': Operation.Added,
-            'name': service.name
-        })
 
         # Notify components watching for service config changes
         event_sender.send(service.name, {
@@ -584,12 +563,8 @@
             success = False
         if not STORAGE.service.delete_by_query(f"id:{servicename}*"):
             success = False
-<<<<<<< HEAD
-        STORAGE.heuristic.delete_by_query(f"{servicename.upper()}*")
-=======
         STORAGE.heuristic.delete_by_query(f"id:{servicename.upper()}*")
         STORAGE.signature.delete_by_query(f"type:{servicename.lower()}*")
->>>>>>> db4b6301
 
         # Notify components watching for service config changes
         event_sender.send(servicename, {
