from copy import deepcopy
from typing import List
from assemblyline.odm.models.config import ExternalLinks
from flask import request, session as flsk_session

from assemblyline.common.comms import send_activated_email, send_authorize_email
from assemblyline.common.isotime import now_as_iso
from assemblyline.common.security import (check_password_requirements, get_password_hash,
                                          get_password_requirement_message)
from assemblyline.datastore.exceptions import SearchException
from assemblyline.odm.models.config import HASH_PATTERN_MAP, DEFAULT_SUBMISSION_PROFILES
from assemblyline.odm.models.user import (ACL_MAP, ROLES, USER_ROLES, USER_TYPE_DEP, USER_TYPES, User, load_roles,
                                          load_roles_form_acls)
from assemblyline.odm.models.user_favorites import Favorite
from assemblyline_ui.api.base import api_login, make_api_response, make_subapi_blueprint
<<<<<<< HEAD
from assemblyline_ui.config import APPS_LIST, CLASSIFICATION, DAILY_QUOTA_TRACKER, LOGGER, STORAGE, UI_MESSAGING, \
    VERSION, config, AI_AGENT, UI_METADATA_VALIDATION, SUBMISSION_PROFILES
=======
from assemblyline_ui.config import APPS_LIST, CLASSIFICATION, CLASSIFICATION_ALIASES, DAILY_QUOTA_TRACKER, LOGGER, \
    STORAGE, UI_MESSAGING, VERSION, config, AI_AGENT, UI_METADATA_VALIDATION
>>>>>>> 0b0dbc66
from assemblyline_ui.helper.search import list_all_fields
from assemblyline_ui.helper.service import simplify_service_spec, ui_to_submission_params
from assemblyline_ui.helper.user import (
    get_default_user_quotas, get_dynamic_classification, load_user_settings, save_user_account, save_user_settings,
    API_PRIV_MAP)
from assemblyline_ui.http_exceptions import AccessDeniedException, InvalidDataException

from assemblyline_ui.api.v4.federated_lookup import filtered_tag_names


SUB_API = 'user'
user_api = make_subapi_blueprint(SUB_API, api_version=4)
user_api._doc = "Manage the different users of the system"

ALLOWED_FAVORITE_TYPE = ["alert", "search", "submission", "signature", "error"]
classification_definition = CLASSIFICATION.get_parsed_classification_definition()


def parse_external_links(external_links: List[ExternalLinks]):
    out = {}

    for link in external_links:
        for target in link.targets:
            out.setdefault(target.type, {})
            out[target.type].setdefault(target.key, [])
            out[target.type][target.key].append({
                "allow_bypass": link.allow_bypass,
                "double_encode": link.double_encode,
                "name": link.name,
                "replace_pattern": link.replace_pattern,
                "url": link.url,
                "max_classification": link.max_classification,
            })

    return out


def parse_favorites(favorites: List[Favorite]):
    return sorted(
        [v for k, v in {f.get('name'): f for f in favorites if Favorite(f)}.items()],
        key=lambda f: f.get('name').lower())


@user_api.route("/whoami/", methods=["GET"])
@api_login()  # whoami has to count towards quota otherwise the UI goes into an infinite loop
def who_am_i(**kwargs):
    """
    Return the currently logged in user as well as the system configuration

    Variables:
    None

    Arguments:
    None

    Data Block:
    None

    Result example:
    {
     "agrees_with_tos": None,                   # Date the user agreed with TOS
     "avatar": "data:image/jpg...",             # Avatar data block
     "c12nDef": {},                             # Classification definition block
     "classification": "TLP:C",                 # Classification of the user
     "configuration": {                         # Configuration block
       "auth": {                                  # Authentication Configuration
         "allow_2fa": True,                         # Is 2fa Allowed for the user
         "allow_apikeys": True,                     # Are APIKeys allowed for the user
         "allow_extended_apikeys": True,            # Allow user to generate extended access API Keys
         "allow_security_tokens": True,             # Are Security tokens allowed for the user
       },
       "retrohunt": {                            # Retrohunt Configuration
         "enabled": False,                          # Is the retrohunt functionnality enabled
         "dtl": 10,                                 # Default number of days retrohunt job stay in the system
         "max_dtl": 30,                             # Maximum number of days retrohunt job stay in the system
       },
       "submission": {                            # Submission Configuration
         "configurable_params": [],                 # Submission parameters that are configurable when using profiles
         "dtl": 10,                                 # Default number of days submission stay in the system
         "max_dtl": 30,                             # Maximum number of days submission stay in the system
         "file_sources": [],                        # List of file sources to perform remote submission into the system
         "metadata": {},                            # Metadata compliance policy to submit to the system
         "profiles": {},                            # Submission profiles
         "verdicts": {                              # Verdict scoring configuration
            "info": 0,                                # Default minimum score for info
            "suspicious": 300,                        # Default minimum score for suspicious
            "highly_suspicious": 700,                 # Default minimum score for highly_suspicious
            "malicious": 1000,                        # Default minimum score for malicious
         }
       },
       "system": {                                # System Configuration
         "organisation": "ACME",                    # Organisation name
         "type": "production",                      # Type of deployment
         "version": "4.1"                           # Assemblyline version
       },
       "ui": {                                    # UI Configuration
         "ai": {                                    # AI support block
            "enabled": True                           # Is AI Support enabled or not
         }
         "alerting_meta": {                         # Alert metadata configuration
            "important": [],                          # List of metadata fields that should always be displayed
            "subject": [],                            # List of metadata fields where to fetch email subject
            "url": []                                 # List of metadata fields where to fetch URLS
         },
         "allow_malicious_hinting": True,             # Are users allowed to set the malicious flag before processing
         "allow_raw_downloads": True,                 # Are users allowed to download files in their raw format?
         "allow_zip_downloads": True,                 # Are users allowed to download files as password-protected ZIPs?
         "allow_replay": False,                       # Are users allowed to continue submissions on another server
         "allow_url_submissions": True,               # Are URL submissions allowed
         "apps": [],                                  # List of apps shown in the apps switcher
         "banner": None,                              # Banner displayed on the submit page
         "banner_level": True,                        # Banner color (info, success, warning, error)
         "read_only": False,                          # Is the interface to be displayed in read-only mode
         "rss_feeds": [],                             # List of RSS feeds
         "services_feed": "",                         # Feed of all the services available
         "community_feed": "",                        # Feed of all the services built by the Assemblyline Community
         "tos": True,                                 # Are terms of service set in the system
         "tos_lockout": False,                        # Will agreeing to TOS lockout the user
         "tos_lockout_notify": False                  # Will admin be auto-notified when a user is locked out
         "url_submission_auto_service_selection": []  # List of service name that will be auto selected by the UI
                                                      #  during URL submissions
       }
     },
     "email": "basic.user@assemblyline.local",  # Email of the user
     "groups": ["USERS"],                       # Groups the user if member of
     "indexes": {},                             # Search indexes definitions
     "is_active": True,                         # Is the user active
     "name": "Basic user",                      # Name of the user
     "type": ["admin"],                 # Roles the user is member of
     "uname": "sgaron-cyber"                    # Username of the current user
    }

    """
    user_data = {
        k: v for k, v in kwargs['user'].items()
        if k in ["agrees_with_tos", "classification", "email", "groups", "is_active", "name",
                 "roles", "type", "uname", "api_daily_quota", "submission_daily_quota"]}

    user_data['avatar'] = STORAGE.user_avatar.get(kwargs['user']['uname'])
    user_data['username'] = user_data.pop('uname')
    user_data['is_admin'] = "administration" in user_data['roles']

    # Force quotas to be part of the session so they could be trapped by the UI
    if user_data['api_daily_quota'] != 0:
        flsk_session['remaining_quota_api'] = max(
            user_data['api_daily_quota'] - DAILY_QUOTA_TRACKER.get_api(user_data['username']), 0)
    if user_data['submission_daily_quota'] != 0:
        flsk_session['remaining_quota_submission'] = max(
            user_data['submission_daily_quota'] - DAILY_QUOTA_TRACKER.get_submission(user_data['username']), 0)

    # System configuration
    user_data['c12nDef'] = classification_definition
    user_data['classification_aliases'] = {k: v for k, v in CLASSIFICATION_ALIASES.items().items()
                                           if k in user_data['classification']}

    # create tag-to-source lookup mapping
    external_source_tags = {}
    for source_name, tag_names in filtered_tag_names(kwargs['user']).items():
        for tname in tag_names:
            external_source_tags.setdefault(tname, []).append(source_name)

    # Create file sources map to pass to frontend for input validation
    file_sources = {h_type: {"pattern": h_pattern, "sources": [], 'auto_selected': []}
                    for h_type, h_pattern in HASH_PATTERN_MAP.items()}
    for src in config.submission.file_sources:
        if CLASSIFICATION.is_accessible(kwargs['user']['classification'], src.classification):
            for hash_type in src.hash_types:
                if hash_type not in file_sources.keys():
                    # This is a custom identifier type
                    file_sources[hash_type] = {
                        "pattern": src.hash_patterns[hash_type],
                        "sources": [],
                        'auto_selected': []}
                file_sources[hash_type]["sources"].append(src.name)
                if src.auto_select:
                    file_sources[hash_type]["auto_selected"].append(src.name)

    # Backwards-compat: Merge sha256_sources with file_sources
    [file_sources["sha256"]["sources"].append(x.name) for x in config.submission.sha256_sources
     if CLASSIFICATION.is_accessible(kwargs['user']['classification'], x.classification)]

    # Prepare submission profile configurations for UI
    submission_profiles = {}
    for name, profile in SUBMISSION_PROFILES.items():
        if CLASSIFICATION.is_accessible(kwargs['user']['classification'], profile.classification):
            # We want to pass forward the configurations that have been explicitly set as a configuration
            submission_profiles[name] = profile.params.as_primitives(strip_null=True)
            submission_profiles[name]["editable_params"] = profile.editable_params

    # Expand service categories if used in submission profiles (assists with the UI locking down service selection)
    service_categories = list(STORAGE.service.facet('category').keys())
    for profile in submission_profiles.values():
        for key, services in profile.get("services", {}).items():
            expanded_services = list()
            for srv in services:
                if srv in service_categories:
                    expanded_services.extend([i['name'] for i in STORAGE.service.search(f"category:{srv}", as_obj=False, fl="name")['items']])
            profile['services'][key] = list(set(services).union(set(expanded_services)))

    user_data['configuration'] = {
        "auth": {
            "allow_2fa": config.auth.allow_2fa,
            "allow_apikeys": config.auth.allow_apikeys,
            "allow_extended_apikeys": config.auth.allow_extended_apikeys,
            "allow_security_tokens": config.auth.allow_security_tokens,
        },
        "core": {
            "archiver": {
                "alternate_dtl": config.core.archiver.alternate_dtl
            }
        },
        "datastore": {
            "archive": {
                "enabled": config.datastore.archive.enabled
            }
        },
        "retrohunt": {
            "enabled": config.retrohunt.enabled,
            "dtl": config.retrohunt.dtl,
            "max_dtl": config.retrohunt.max_dtl,
        },
        "submission": {
            "dtl": config.submission.dtl,
            "max_dtl": config.submission.max_dtl,
            "file_sources": file_sources,
            "metadata": UI_METADATA_VALIDATION,
            "profiles": submission_profiles,
            "verdicts": {
                "info": config.submission.verdicts.info,
                "suspicious": config.submission.verdicts.suspicious,
                "highly_suspicious": config.submission.verdicts.highly_suspicious,
                "malicious": config.submission.verdicts.malicious
            }
        },
        "system": {
            "organisation": config.system.organisation,
            "type": config.system.type,
            "version": VERSION
        },
        "ui": {
            "ai": {
                "enabled": AI_AGENT.has_backends()
            },
            "alerting_meta": {
                "important": config.ui.alerting_meta.important,
                "subject": config.ui.alerting_meta.subject,
                "url": config.ui.alerting_meta.url
            },
            "allow_malicious_hinting": config.ui.allow_malicious_hinting,
            "allow_raw_downloads": config.ui.allow_raw_downloads,
            "allow_zip_downloads": config.ui.allow_zip_downloads,
            "allow_replay": config.ui.allow_replay,
            "allow_url_submissions": config.ui.allow_url_submissions,
            "api_proxies": [x for x in config.ui.api_proxies.keys()],
            "apps": [x for x in APPS_LIST['apps']
                     if CLASSIFICATION.is_accessible(kwargs['user']['classification'],
                                                     x['classification'] or CLASSIFICATION.UNRESTRICTED,
                                                     ignore_invalid=True)],
            "banner": config.ui.banner,
            "banner_level": config.ui.banner_level,
            "enforce_quota": config.ui.enforce_quota,
            "external_links": parse_external_links([
                x for x in config.ui.external_links
                if CLASSIFICATION.is_accessible(kwargs['user']['classification'],
                                                x.classification or CLASSIFICATION.UNRESTRICTED)
            ]),
            "external_sources": [
                {
                    "name": x.name,
                    "max_classification": x.max_classification or x.classification or CLASSIFICATION.UNRESTRICTED,
                }
                for x in config.ui.external_sources
                if CLASSIFICATION.is_accessible(kwargs['user']['classification'],
                                                x.classification or CLASSIFICATION.UNRESTRICTED)
            ],
            "external_source_tags": external_source_tags,
            "fqdn": config.ui.fqdn,
            "read_only": config.ui.read_only,
            "rss_feeds": config.ui.rss_feeds,
            "services_feed": config.ui.services_feed,
            "community_feed": config.ui.community_feed,
            "tos": config.ui.tos not in [None, ""],
            "tos_lockout": config.ui.tos_lockout,
            "tos_lockout_notify": config.ui.tos_lockout_notify not in [None, []],
            "url_submission_auto_service_selection": config.ui.url_submission_auto_service_selection
        },
        "user": {
            "api_priv_map": API_PRIV_MAP,
            "priv_role_dependencies": ACL_MAP,
            "roles": list(USER_ROLES),
            "role_dependencies": {k: list(v) for k, v in USER_TYPE_DEP.items()},
            "types": [t for t in USER_TYPES if t != 'custom']
        }
    }
    user_data['indexes'] = list_all_fields(user_data)
    user_data['settings'] = load_user_settings(kwargs['user'])

    msg = UI_MESSAGING.get('system_message')
    if msg:
        user_data['system_message'] = msg

    return make_api_response(user_data)


@user_api.route("/<username>/", methods=["PUT"])
@api_login(require_role=[ROLES.administration], count_toward_quota=False)
def add_user_account(username, **_):
    """
    Add a user to the system

    Variables:
    username    => Name of the user to add

    Arguments:
    None

    Data Block:
    {
     "name": "Test user",        # Name of the user
     "is_active": true,          # Is the user active?
     "classification": "",       # Max classification for user
     "uname": "usertest",        # Username
     "type": ['user'],           # List of all types the user is member of
     "avatar": null,             # Avatar of the user
     "groups": ["TEST"]          # Groups the user is member of
    }

    Result example:
    {
     "success": true             # Saving the user info succeded
    }
    """

    data = request.json

    if "{" in username or "}" in username:
        return make_api_response({"success": False}, "You can't use '{}' in the username", 412)

    if not STORAGE.user.exists(username):
        new_pass = data.pop('new_pass', None)
        if new_pass:
            password_requirements = config.auth.internal.password_requirements.as_primitives()
            if not check_password_requirements(new_pass, **password_requirements):
                error_msg = get_password_requirement_message(**password_requirements)
                return make_api_response({"success": False}, error_msg, 469)
            data['password'] = get_password_hash(new_pass)
        else:
            data['password'] = data.get('password', "__NO_PASSWORD__") or "__NO_PASSWORD__"

        # Data's username as to match the API call username
        data['uname'] = username
        if not data['name']:
            data['name'] = data['uname']

        # Add add dynamic classification group
        data['classification'] = get_dynamic_classification(data['classification'], data)

        # Clear non user account data
        avatar = data.pop('avatar', None)

        if avatar is not None:
            STORAGE.user_avatar.save(username, avatar)

        try:
            return make_api_response({"success": STORAGE.user.save(username, User(get_default_user_quotas(data)))})
        except ValueError as e:
            return make_api_response({"success": False}, str(e), 400)

    else:
        return make_api_response({"success": False}, "The username you are trying to add already exists.", 400)


@user_api.route("/<username>/", methods=["GET"])
@api_login(audit=False, count_toward_quota=False)
def get_user_account(username, **kwargs):
    """
    Load the user account information.

    Variables:
    username       => Name of the user to get the account info

    Arguments:
    load_avatar    => If exists, this will load the avatar as well

    Data Block:
    None

    Result example:
    {
     "name": "Test user",        # Name of the user
     "is_active": true,          # Is the user active?
     "classification": "",            # Max classification for user
     "uname": "usertest",        # Username
     "type": ['user'],           # List of all types the user is member of
     "avatar": null,             # Avatar of the user
     "groups": ["TEST"]          # Groups the user is member of
    }
    """
    if username != kwargs['user']['uname'] and ROLES.administration not in kwargs['user']['roles']:
        raise AccessDeniedException("You are not allowed to view another user then yourself.")

    user = STORAGE.user.get(username, as_obj=False)
    if not user:
        return make_api_response({}, "User %s does not exists" % username, 404)

    # Load default user quotas if they are missing
    get_default_user_quotas(user)

    user_roles = load_roles(user['type'], user.get('roles', None))

    user['2fa_enabled'] = user.pop('otp_sk', None) is not None
    user['apikeys'] = {
        name: {
            'acl': detail['acl'],
            'roles': [r for r in load_roles_form_acls(detail['acl'], detail.get('roles', None)) if r in user_roles]
        }
        for name, detail in user.get('apikeys', {}).items()
    }
    user['has_password'] = user.pop('password', "") != ""
    security_tokens = user.get('security_tokens', {}) or {}
    user['security_tokens'] = list(security_tokens.keys())
    user['security_token_enabled'] = len(security_tokens) != 0

    if "load_avatar" in request.args:
        user['avatar'] = STORAGE.user_avatar.get(username)

    user['roles'] = load_roles(user['type'], user.get('roles', None))

    return make_api_response(user)


@user_api.route("/<username>/", methods=["DELETE"])
@api_login(require_role=[ROLES.administration], count_toward_quota=False)
def remove_user_account(username, **_):
    """
    Remove the account specified by the username.

    Variables:
    username       => Name of the user to get the account info

    Arguments:
    None

    Data Block:
    None

    Result example:
    {
     "success": true  # Was the remove successful?
    }
    """

    if STORAGE.user.exists(username):
        user_deleted = STORAGE.user.delete(username)
        avatar_deleted = STORAGE.user_avatar.delete(username)
        favorites_deleted = STORAGE.user_favorites.delete(username)
        settings_deleted = STORAGE.user_settings.delete(username)

        if not user_deleted or not avatar_deleted or not favorites_deleted or not settings_deleted:
            return make_api_response({"success": False})

        return make_api_response({"success": True})
    else:
        return make_api_response({"success": False},
                                 err=f"User {username} does not exist",
                                 status_code=404)


@user_api.route("/<username>/", methods=["POST"])
@api_login(require_role=[ROLES.self_manage, ROLES.administration], count_toward_quota=False)
def set_user_account(username, **kwargs):
    """
    Save the user account information.

    Variables:
    username    => Name of the user to get the account info

    Arguments:
    None

    Data Block:
    {
     "name": "Test user",        # Name of the user
     "is_active": true,          # Is the user active?
     "classification": "",            # Max classification for user
     "uname": "usertest",        # Username
     "type": ['user'],           # List of all types the user is member of
     "avatar": null,             # Avatar of the user
     "groups": ["TEST"]          # Groups the user is member of
    }

    Result example:
    {
     "success": true             # Saving the user info succeded
    }
    """
    try:
        data = request.json
        new_pass = data.pop('new_pass', None)

        old_user = STORAGE.user.get(username, as_obj=False)
        if not old_user:
            return make_api_response({"success": False}, "User %s does not exists" % username, 404)

        if not data['name']:
            return make_api_response({"success": False}, "Full name of the user cannot be empty", 400)

        data['apikeys'] = old_user.get('apikeys', [])
        data['otp_sk'] = old_user.get('otp_sk', None)
        data['security_tokens'] = old_user.get('security_tokens', {}) or {}

        if new_pass:
            password_requirements = config.auth.internal.password_requirements.as_primitives()
            if not check_password_requirements(new_pass, **password_requirements):
                error_msg = get_password_requirement_message(**password_requirements)
                return make_api_response({"success": False}, error_msg, 469)
            data['password'] = get_password_hash(new_pass)
            data.pop('new_pass_confirm', None)
        else:
            data['password'] = old_user.get('password', "__NO_PASSWORD__") or "__NO_PASSWORD__"

        # Apply dynamic classification
        data['classification'] = get_dynamic_classification(data['classification'], data)

        ret_val = save_user_account(username, data, kwargs['user'])

        if ret_val and \
                not old_user['is_active'] \
                and data['is_active'] \
                and config.ui.tos_lockout \
                and config.ui.tos_lockout_notify:
            try:
                email = data['email'] or ""
                for adr in config.ui.tos_lockout_notify:
                    send_activated_email(adr, username, email, kwargs['user']['uname'])
                if email:
                    send_activated_email(email, username, email, kwargs['user']['uname'])
            except Exception as e:
                # We can't send confirmation email, Rollback user change and mark this a failure
                STORAGE.user.save(username, get_default_user_quotas(old_user))
                LOGGER.error(f"An error occured while sending confirmation emails: {str(e)}")
                return make_api_response({"success": False}, "The system was unable to send confirmation emails. "
                                                             "Retry again later...", 404)

        return make_api_response({"success": ret_val})
    except AccessDeniedException as e:
        return make_api_response({"success": False}, str(e), 403)
    except InvalidDataException as e:
        return make_api_response({"success": False}, str(e), 400)


######################################################
# User's Avatar
######################################################


@user_api.route("/avatar/<username>/", methods=["GET"])
@api_login(audit=False, count_toward_quota=False)
def get_user_avatar(username, **_):
    """
    Loads the user's avatar.

    Variables:
    username    => Name of the user you want to get the avatar for

    Arguments:
    None

    Data Block:
    None

    Result example:
    "data:image/jpeg;base64,/9j/4AAQSkZJRgABAQEASABIAAD..."
    """
    avatar = STORAGE.user_avatar.get(username)
    if avatar:
        return make_api_response(avatar)
    else:
        return make_api_response(None, "No avatar for specified user", 404)


@user_api.route("/avatar/<username>/", methods=["POST"])
@api_login(audit=False, require_role=[ROLES.self_manage, ROLES.administration], count_toward_quota=False)
def set_user_avatar(username, **kwargs):
    """
    Sets the user's Avatar

    Variables:
    username    => Name of the user you want to set the avatar for

    Arguments:
    None

    Data Block:
    "data:image/jpeg;base64,/9j/4AAQSkZJRgABAQEASABIAAD..."

    Result example:
    {
     "success": true    # Was saving the avatar successful ?
    }
    """
    user = kwargs['user']
    if username != user['uname'] and ROLES.administration not in user['roles']:
        raise AccessDeniedException("You are not allowed to set avatar for another user then yourself.")

    data = request.data
    if data:
        data = data.decode('utf-8')
        if not isinstance(data, str) or not STORAGE.user_avatar.save(username, data):
            make_api_response({"success": False}, "Data block should be a base64 encoded image "
                                                  "that starts with 'data:image/<format>;base64,'", 400)
    else:
        STORAGE.user_avatar.delete(username)
    return make_api_response({"success": True})


######################################################
# User's Favorites
######################################################


@user_api.route("/favorites/<username>/<favorite_type>/", methods=["PUT"])
@api_login(audit=False, require_role=[ROLES.self_manage, ROLES.administration], count_toward_quota=False)
def save_to_user_favorite(username, favorite_type, **kwargs):
    """
    Save an entry to the user's favorites

    Variables:
    username      => Name of the user you want to add a favorite to
    favorite_type => Type of favorite you want to add

    Arguments:
    None

    Data Block:
    {
     "text": "Name of query",
     "query": "*:*"
    }

    Result example:
    { "success": true }
    """
    user = kwargs['user']
    if username != "__global__" and username != user['uname'] and ROLES.administration not in user['roles']:
        raise AccessDeniedException("You are not allowed to add favorites for another user then yourself.")

    if favorite_type not in ALLOWED_FAVORITE_TYPE:
        return make_api_response({}, "%s is not a valid favorite type" % favorite_type, 500)

    data = request.json
    data['created_by'] = kwargs['user']['uname']
    if 'name' not in data or 'query' not in data:
        return make_api_response({}, "Wrong format for favorite.", 400)

    favorites = {
        "alert": [],
        "search": [],
        "signature": [],
        "submission": [],
        "error": []
    }
    res_favorites = STORAGE.user_favorites.get(username, as_obj=False)
    if res_favorites:
        favorites.update(res_favorites)

    favorites[favorite_type].append(data)

    favorites[favorite_type] = parse_favorites(favorites[favorite_type])

    return make_api_response({"success": STORAGE.user_favorites.save(username, favorites)})


@user_api.route("/favorites/<username>/", methods=["GET"])
@api_login(audit=False, count_toward_quota=False)
def get_user_favorites(username, **kwargs):
    """
    Loads the user's favorites.

    Variables:
    username    => Name of the user you want to get the avatar for

    Arguments:
    None

    Data Block:
    None

    Result example:
    {                   # Dictionary of
     "<name_of_query>":   # Named queries
        "*:*",              # The actual query to run
     ...
    }
    """
    user = kwargs['user']
    if username != "__global__" and username != user['uname'] and ROLES.administration not in user['roles']:
        raise AccessDeniedException("You are not allowed to view favorites for another user then yourself.")

    favorites = {
        "alert": [],
        "search": [],
        "signature": [],
        "submission": [],
        "error": []
    }
    res_favorites = STORAGE.user_favorites.get(username, as_obj=False)

    if res_favorites:
        if username == "__global__" or username != user['uname']:
            for key in favorites.keys():
                for fav in res_favorites[key]:
                    if 'classification' in fav:
                        if CLASSIFICATION.is_accessible(user['classification'], fav['classification']):
                            favorites[key].append(fav)
                    else:
                        favorites[key].append(fav)
        else:
            favorites.update(res_favorites)

    return make_api_response(favorites)


# noinspection PyBroadException
@user_api.route("/favorites/<username>/<favorite_type>/", methods=["DELETE"])
@api_login(require_role=[ROLES.self_manage, ROLES.administration], count_toward_quota=False)
def remove_user_favorite(username, favorite_type, **kwargs):
    """
    Remove a favorite from the user's favorites.

    Variables:
    username       => Name of the user to remove the favorite from
    favorite_type  => Type of favorite to remove

    Arguments:
    None

    Data Block:
    "name_of_favorite"   # Name of the favorite to remove

    Result example:
    {
     "success": true  # Was the remove successful?
    }
    """
    user = kwargs['user']
    if username != user['uname'] and ROLES.administration not in user['roles']:
        raise AccessDeniedException("You are not allowed to remove favorites for another user then yourself.")

    if favorite_type not in ALLOWED_FAVORITE_TYPE:
        return make_api_response({}, "%s is not a valid favorite type" % favorite_type, 500)

    name = request.json
    removed = False
    favorites = STORAGE.user_favorites.get(username, as_obj=False)
    if favorites:
        for fav in favorites[favorite_type]:
            if fav['name'] == name:
                favorites[favorite_type].remove(fav)
                removed = True
                break

    if removed:
        return make_api_response({"success": STORAGE.user_favorites.save(username, favorites)})
    else:
        return make_api_response({}, f"Favorite '{name}' does not exists for {favorite_type} page", 404)


@user_api.route("/favorites/<username>/", methods=["POST"])
@api_login(audit=False, require_role=[ROLES.self_manage, ROLES.administration], count_toward_quota=False)
def set_user_favorites(username, **kwargs):
    """
    Sets the user's Favorites

    Variables:
    username    => Name of the user you want to set the favorites for

    Arguments:
    None

    Data Block:
    {                   # Dictionary of
     "alert": [
               "<name_of_query>":   # Named queries
               "*:*",              # The actual query to run
     ...
    }

    Result example:
    {
     "success": true    # Was saving the favorites successful ?
    }
    """
    user = kwargs['user']
    if username != user['uname'] and ROLES.administration not in user['roles']:
        raise AccessDeniedException("You are not allowed to set favorites for another user then yourself.")

    data = request.json
    favorites = {
        "alert": [],
        "search": [],
        "signature": [],
        "submission": [],
        "error": []
    }

    for key in data:
        if key not in favorites:
            return make_api_response("", err="Invalid favorite type (%s)" % key, status_code=400)

    favorites.update(data)

    favorites = {k: parse_favorites(v) for k, v in favorites.items()}

    return make_api_response({"success": STORAGE.user_favorites.save(username, favorites)})


######################################################
# User listing
######################################################


@user_api.route("/list/", methods=["GET"])
@api_login(require_role=[ROLES.administration], audit=False, count_toward_quota=False)
def list_users(**_):
    """
    List all users of the system.

    Variables:
    None

    Arguments:
    offset        =>  Offset in the user index
    query         =>  Filter to apply to the user list
    rows          =>  Max number of user returned
    sort          =>  Sort order

    Data Block:
    None

    Result example:
    {
     "count": 100,               # Max number of users
     "items": [{                 # List of user blocks
       "name": "Test user",        # Name of the user
       "is_active": true,          # Is the user active?
       "classification": "",            # Max classification for user
       "uname": "usertest",        # Username
       "type": ['user'],           # List of all types the user is member of
       "avatar": null,             # Avatar (Always null here)
       "groups": ["TEST"]          # Groups the user is member of
       }, ...],
     "total": 10,                # Total number of users
     "offset": 0                 # Offset in the user index
    }
    """
    offset = int(request.args.get('offset', 0))
    rows = int(request.args.get('rows', 100))
    query = request.args.get('query', "id:*") or "id:*"
    sort = request.args.get('sort', "id asc")

    try:
        return make_api_response(STORAGE.user.search(query, offset=offset, rows=rows, sort=sort, as_obj=False))
    except SearchException as e:
        return make_api_response("", f"SearchException: {e}", 400)


######################################################
# User's settings
######################################################


@user_api.route("/settings/<username>/", methods=["GET"])
@api_login(audit=False, count_toward_quota=False)
def get_user_settings(username, **kwargs):
    """
    Load the user's settings.

    Variables:
    username    => Name of the user you want to get the settings for

    Arguments:
    None

    Data Block:
    None

    Result example:
    {
     "classification": "",          # Default classification for this user sumbissions
     "description": "",             # Default description for this user's submissions
     "download_encoding": "blah",   # Default encoding for downloaded files
     "expand_min_score": 100,       # Default minimum score to auto-expand sections
     "priority": 1000,              # Default submission priority
     "service_spec": [],            # Default Service specific parameters
     "ignore_cache": true,          # Should file be reprocessed even if there are cached results
     "groups": [ ... ],             # Default groups selection for the user scans
     "ttl": 30,                     # Default time to live in days of the users submissions
     "services": [ ... ],           # Default list of selected services
     "ignore_filtering": false      # Should filtering services by ignored?
    }
    """
    user = kwargs['user']

    if username != user['uname']:
        if ROLES.administration not in user['roles']:
            raise AccessDeniedException("You are not allowed to view settings for another user then yourself.")
        user = STORAGE.user.get(username, as_obj=False)

    return make_api_response(load_user_settings(user))


@user_api.route("/settings/<username>/", methods=["POST"])
@api_login(require_role=[ROLES.self_manage, ROLES.administration], count_toward_quota=False)
def set_user_settings(username, **kwargs):
    """
    Save the user's settings.

    Variables:
    username    => Name of the user you want to set the settings for

    Arguments:
    None

    Data Block:
    {
     "classification": "",                  # Default classification for this user sumbissions
     "default_zip_password": "zippy"        # Default password used for protected file downloads
     "description": "",                     # Default description for this user's submissions
     "download_encoding": "blah",           # Default encoding for downloaded files
     "expand_min_score": 100,               # Default minimum score to auto-expand sections
     "priority": 1000,                      # Default submission priority
     "service_spec": [],                    # Default Service specific parameters
     "ignore_cache": true,                  # Should file be reprocessed even if there are cached results
     "groups": [ ... ],                     # Default groups selection for the user scans
     "ttl": 30,                             # Default time to live in days of the users submissions
     "services": [ ... ],                   # Default list of selected services
     "ignore_filtering": false              # Should filtering services by ignored?
    }

    Result example:
    {
     "success"': True              # Was saving the params successful ?
    }
    """
    user = kwargs['user']
    if username != user['uname'] and ROLES.administration not in user['roles']:
        raise AccessDeniedException("You are not allowed to set settings for another user then yourself.")

    try:
        data = request.json
        data['service_spec'] = simplify_service_spec(data.get('service_spec', {}))
        if not data.get('default_zip_password', ''):
            return make_api_response({"success": False}, "Encryption password can't be empty.", 403)

        if save_user_settings(username, data):
            return make_api_response({"success": True})
        else:
            return make_api_response({"success": False}, "Failed to save user's settings", 500)
    except ValueError as e:
        return make_api_response({"success": False}, str(e), 400)


######################################################
# User's default submission parameters
######################################################

@user_api.route("/submission_params/<username>/", methods=["GET"])
@api_login(audit=False, count_toward_quota=False)
def get_user_submission_params(username, **kwargs):
    """
    Load the user's default submission params that should be passed to the submit API.
    This is mainly use so you can alter a couple fields and preserve the user
    default values.

    Variables:
    username    => Name of the user you want to get the settings for

    Arguments:
    None

    Data Block:
    None

    Result example:
    {
     "classification": "",          # Default classification for this user sumbissions
     "description": "",             # Default description for this user's submissions
     "priority": 1000,              # Default submission priority
     "service_spec": [],            # Default Service specific parameters
     "ignore_cache": true,          # Should file be reprocessed even if there are cached results
     "groups": [ ... ],             # Default groups selection for the user scans
     "ttl": 30,                     # Default time to live in days of the users submissions
     "services": [ ... ],           # Default list of selected services
     "ignore_filtering": false      # Should filtering services by ignored?
    }
    """
    user = kwargs['user']

    if username != "__CURRENT__" and username != user['uname']:
        if username != user['uname'] and ROLES.administration not in user['roles']:
            raise AccessDeniedException("You are not allowed to view settings for another user then yourself.")
        user = STORAGE.user.get(username, as_obj=False)

    params = load_user_settings(user)
    submission_params = ui_to_submission_params(params)
    submission_params['submitter'] = username
    submission_params['groups'] = user['groups']

    return make_api_response(submission_params)


######################################################
# Terms of service
######################################################

@user_api.route("/tos/<username>/", methods=["GET"])
@api_login(require_role=[ROLES.self_manage], count_toward_quota=False)
def agree_with_tos(username, **kwargs):
    """
    Specified user send agreement to Terms of Service

    Variables:
    username    => Name of the user that agrees with tos

    Arguments:
    None

    Data Block:
    None

    Result example:
    {
     "success": true             # Saving the user info succeded
    }
    """
    logged_in_user = kwargs['user']
    if logged_in_user['uname'] != username:
        raise AccessDeniedException("You can't agree to Terms Of Service on behalf of someone else!")

    user = STORAGE.user.get(username, as_obj=False)

    if not user:
        return make_api_response({"success": False}, "User %s does not exist." % username, 403)
    else:
        user['agrees_with_tos'] = now_as_iso()
        if config.ui.tos_lockout:
            user['is_active'] = False

        if config.ui.tos_lockout and config.ui.tos_lockout_notify:
            # noinspection PyBroadException
            try:
                for adr in config.ui.tos_lockout_notify:
                    send_authorize_email(adr, username, user['email'] or "")
            except Exception as e:
                LOGGER.error(f"An error occurred while sending confirmation emails: {str(e)}")
                return make_api_response({"success": False}, "The system was unable to send confirmation emails "
                                                             "to the administrators. Retry again later...", 400)

        STORAGE.user.save(username, user)

        return make_api_response({"success": True})


######################################################
# Quotas
######################################################

@user_api.route("/quotas/<username>/", methods=["GET"])
@api_login(count_toward_quota=False)
def get_remaining_quotas(username, **kwargs):
    """
    Get the remaining quotas for the current user

    Variables:
    None

    Arguments:
    None

    Data Block:
    None

    Result example:
    {
     "daily_submission": 100,
     "daily_api": 10000
    }
    """
    user = kwargs['user']

    if username != user['uname']:
        if ROLES.administration not in user['roles']:
            raise AccessDeniedException("You are not allowed to view settings for another user then yourself.")
        user = STORAGE.user.get(username, as_obj=False)
        user = get_default_user_quotas(user)

    return make_api_response({
        'daily_api': max(user['api_daily_quota'] - DAILY_QUOTA_TRACKER.get_api(username), 0),
        'daily_submission': max(user['submission_daily_quota'] - DAILY_QUOTA_TRACKER.get_submission(username), 0)
    })<|MERGE_RESOLUTION|>--- conflicted
+++ resolved
@@ -13,13 +13,8 @@
                                           load_roles_form_acls)
 from assemblyline.odm.models.user_favorites import Favorite
 from assemblyline_ui.api.base import api_login, make_api_response, make_subapi_blueprint
-<<<<<<< HEAD
-from assemblyline_ui.config import APPS_LIST, CLASSIFICATION, DAILY_QUOTA_TRACKER, LOGGER, STORAGE, UI_MESSAGING, \
-    VERSION, config, AI_AGENT, UI_METADATA_VALIDATION, SUBMISSION_PROFILES
-=======
-from assemblyline_ui.config import APPS_LIST, CLASSIFICATION, CLASSIFICATION_ALIASES, DAILY_QUOTA_TRACKER, LOGGER, \
-    STORAGE, UI_MESSAGING, VERSION, config, AI_AGENT, UI_METADATA_VALIDATION
->>>>>>> 0b0dbc66
+from assemblyline_ui.config import AI_AGENT, APPS_LIST, CLASSIFICATION, CLASSIFICATION_ALIASES, \
+    DAILY_QUOTA_TRACKER, LOGGER, STORAGE,SUBMISSION_PROFILES, UI_MESSAGING,UI_METADATA_VALIDATION, VERSION, config
 from assemblyline_ui.helper.search import list_all_fields
 from assemblyline_ui.helper.service import simplify_service_spec, ui_to_submission_params
 from assemblyline_ui.helper.user import (
