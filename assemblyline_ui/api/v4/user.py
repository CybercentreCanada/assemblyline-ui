from copy import deepcopy
from typing import List
from assemblyline.odm.models.config import ExternalLinks
from flask import request

from assemblyline.common.comms import send_activated_email, send_authorize_email
from assemblyline.common.isotime import now_as_iso
from assemblyline.common.security import (check_password_requirements, get_password_hash,
                                          get_password_requirement_message)
from assemblyline.datastore.exceptions import SearchException
from assemblyline.odm.models.config import HASH_PATTERN_MAP
from assemblyline.odm.models.user import (ACL_MAP, ROLES, USER_ROLES, USER_TYPE_DEP, USER_TYPES, User, load_roles,
                                          load_roles_form_acls)
from assemblyline.odm.models.user_favorites import Favorite
from assemblyline_ui.api.base import api_login, make_api_response, make_subapi_blueprint
from assemblyline_ui.config import APPS_LIST, CLASSIFICATION, LOGGER, STORAGE, UI_MESSAGING, VERSION, config
from assemblyline_ui.helper.search import list_all_fields
from assemblyline_ui.helper.service import simplify_service_spec, ui_to_submission_params
from assemblyline_ui.helper.user import (get_dynamic_classification, load_user_settings, save_user_account,
                                         save_user_settings, API_PRIV_MAP)
from assemblyline_ui.http_exceptions import AccessDeniedException, InvalidDataException

from .federated_lookup import filtered_tag_names


SUB_API = 'user'
user_api = make_subapi_blueprint(SUB_API, api_version=4)
user_api._doc = "Manage the different users of the system"

ALLOWED_FAVORITE_TYPE = ["alert", "search", "submission", "signature", "error"]
classification_definition = CLASSIFICATION.get_parsed_classification_definition()


def parse_external_links(external_links: List[ExternalLinks]):
    out = {}

    for link in external_links:
        for target in link.targets:
            out.setdefault(target.type, {})
            out[target.type].setdefault(target.key, [])
            out[target.type][target.key].append({
                "allow_bypass": link.allow_bypass,
                "double_encode": link.double_encode,
                "name": link.name,
                "replace_pattern": link.replace_pattern,
                "url": link.url,
                "max_classification": link.max_classification,
            })

    return out


def parse_favorites(favorites: List[Favorite]):
    return sorted(
        [v for k, v in {f.get('name'): f for f in favorites if Favorite(f)}.items()],
        key=lambda f: f.get('name').lower())


@user_api.route("/whoami/", methods=["GET"])
@api_login()
def who_am_i(**kwargs):
    """
    Return the currently logged in user as well as the system configuration

    Variables:
    None

    Arguments:
    None

    Data Block:
    None

    Result example:
    {
     "agrees_with_tos": None,                   # Date the user agreed with TOS
     "avatar": "data:image/jpg...",             # Avatar data block
     "c12nDef": {},                             # Classification definition block
     "classification": "TLP:C",                 # Classification of the user
     "configuration": {                         # Configuration block
       "auth": {                                  # Authentication Configuration
         "allow_2fa": True,                         # Is 2fa Allowed for the user
         "allow_apikeys": True,                     # Are APIKeys allowed for the user
         "allow_extended_apikeys": True,            # Allow user to generate extended access API Keys
         "allow_security_tokens": True,             # Are Security tokens allowed for the user
       },
       "retrohunt": {                            # Retrohunt Configuration
         "enabled": False,                          # Is the retrohunt functionnality enabled
         "dtl": 10,                                 # Default number of days retrohunt job stay in the system
         "max_dtl": 30,                             # Maximum number of days retrohunt job stay in the system
       },
       "submission": {                            # Submission Configuration
         "dtl": 10,                                 # Default number of days submission stay in the system
         "max_dtl": 30,                             # Maximum number of days submission stay in the system
         "file_sources": [],                        # List of file sources to perform remote submission into the system
         "verdicts": {                              # Verdict scoring configuration
            "info": 0,                                # Default minimum score for info
            "suspicious": 300,                        # Default minimum score for suspicious
            "highly_suspicious": 700,                 # Default minimum score for highly_suspicious
            "malicious": 1000,                        # Default minimum score for malicious
         }
       },
       "system": {                                # System Configuration
         "organisation": "ACME",                    # Organisation name
         "type": "production",                      # Type of deployment
         "version": "4.1"                           # Assemblyline version
       },
       "ui": {                                    # UI Configuration
         "ai": {                                    # AI support block
            "enabled": True                           # Is AI Support enabled or not
         }
         "alerting_meta": {                         # Alert metadata configuration
            "important": [],                          # List of metadata fields that should always be displayed
            "subject": [],                            # List of metadata fields where to fetch email subject
            "url": []                                 # List of metadata fields where to fetch URLS
         },
         "allow_malicious_hinting": True,             # Are users allowed to set the malicious flag before processing
         "allow_raw_downloads": True,                 # Are users allowed to download files in their raw format?
         "allow_zip_downloads": True,                 # Are users allowed to download files as password-protected ZIPs?
         "allow_replay": False,                       # Are users allowed to continue submissions on another server
         "allow_url_submissions": True,               # Are URL submissions allowed
         "apps": [],                                  # List of apps shown in the apps switcher
         "banner": None,                              # Banner displayed on the submit page
         "banner_level": True,                        # Banner color (info, success, warning, error)
         "read_only": False,                          # Is the interface to be displayed in read-only mode
         "rss_feeds": [],                             # List of RSS feeds
         "services_feed": "",                         # Feed of all the services available
         "community_feed": "",                        # Feed of all the services built by the Assemblyline Community
         "tos": True,                                 # Are terms of service set in the system
         "tos_lockout": False,                        # Will agreeing to TOS lockout the user
         "tos_lockout_notify": False                  # Will admin be auto-notified when a user is locked out
         "url_submission_auto_service_selection": []  # List of service name that will be auto selected by the UI
                                                      #  during URL submissions
       }
     },
     "email": "basic.user@assemblyline.local",  # Email of the user
     "groups": ["USERS"],                       # Groups the user if member of
     "indexes": {},                             # Search indexes definitions
     "is_active": True,                         # Is the user active
     "name": "Basic user",                      # Name of the user
     "type": ["admin"],                 # Roles the user is member of
     "uname": "sgaron-cyber"                    # Username of the current user
    }

    """
    user_data = {
        k: v for k, v in kwargs['user'].items()
        if k in
        ["agrees_with_tos", "classification", "email", "groups", "is_active", "name", "roles", "type", "uname"]}

    user_data['avatar'] = STORAGE.user_avatar.get(kwargs['user']['uname'])
    user_data['username'] = user_data.pop('uname')
    user_data['is_admin'] = "administration" in user_data['roles']

    # System configuration
    user_data['c12nDef'] = classification_definition
    # create tag-to-source lookup mapping
    external_source_tags = {}
    for source_name, tag_names in filtered_tag_names(kwargs['user']).items():
        for tname in tag_names:
            external_source_tags.setdefault(tname, []).append(source_name)

    # Create file sources map to pass to frontend for input validation
    file_sources = {h_type: {"pattern": h_pattern, "sources": []} for h_type, h_pattern in HASH_PATTERN_MAP.items()}
    for src in config.submission.file_sources:
        if CLASSIFICATION.is_accessible(kwargs['user']['classification'], src.classification):
            for hash_type in src.hash_types:
                if hash_type not in file_sources.keys():
                    # This is a custom identifier type
                    file_sources[hash_type] = {"pattern": src.hash_patterns[hash_type], "sources": []}
                file_sources[hash_type]["sources"].append(src.name)

    # Backwards-compat: Merge sha256_sources with file_sources
    [file_sources["sha256"]["sources"].append(x.name) for x in config.submission.sha256_sources
                               if CLASSIFICATION.is_accessible(kwargs['user']['classification'],
                                                               x.classification)]


    user_data['configuration'] = {
        "auth": {
            "allow_2fa": config.auth.allow_2fa,
            "allow_apikeys": config.auth.allow_apikeys,
            "allow_extended_apikeys": config.auth.allow_extended_apikeys,
            "allow_security_tokens": config.auth.allow_security_tokens,
        },
        "core": {
            "archiver": {
<<<<<<< HEAD
                "alternate_dtl": config.core.archiver.alternate_dtl,
=======
>>>>>>> c96d0840
                "metadata": {k: v.as_primitives() for k, v in config.core.archiver.metadata.items()},
                "use_metadata": config.core.archiver.use_metadata
            }
        },
        "datastore": {
            "archive": {
                "enabled": config.datastore.archive.enabled
            }
        },
        "retrohunt": {
            "enabled": config.retrohunt.enabled,
            "dtl": config.retrohunt.dtl,
            "max_dtl": config.retrohunt.max_dtl,
        },
        "submission": {
            "dtl": config.submission.dtl,
            "max_dtl": config.submission.max_dtl,
            "file_sources": file_sources,
            "verdicts": {
                "info": config.submission.verdicts.info,
                "suspicious": config.submission.verdicts.suspicious,
                "highly_suspicious": config.submission.verdicts.highly_suspicious,
                "malicious": config.submission.verdicts.malicious
            }
        },
        "system": {
            "organisation": config.system.organisation,
            "type": config.system.type,
            "version": VERSION
        },
        "ui": {
            "ai": {
                "enabled": config.ui.ai.enabled,
                "assistant": {
                    "system_message": config.ui.ai.assistant.system_message
                }
            },
            "alerting_meta": {
                "important": config.ui.alerting_meta.important,
                "subject": config.ui.alerting_meta.subject,
                "url": config.ui.alerting_meta.url
            },
            "allow_malicious_hinting": config.ui.allow_malicious_hinting,
            "allow_raw_downloads": config.ui.allow_raw_downloads,
            "allow_zip_downloads": config.ui.allow_zip_downloads,
            "allow_replay": config.ui.allow_replay,
            "allow_url_submissions": config.ui.allow_url_submissions,
            "apps": [x for x in APPS_LIST['apps']
                     if CLASSIFICATION.is_accessible(kwargs['user']['classification'],
                                                     x['classification'] or CLASSIFICATION.UNRESTRICTED,
                                                     ignore_invalid=True)],
            "banner": config.ui.banner,
            "banner_level": config.ui.banner_level,
            "external_links": parse_external_links([
                x for x in config.ui.external_links
                if CLASSIFICATION.is_accessible(kwargs['user']['classification'],
                                                x.classification or CLASSIFICATION.UNRESTRICTED)
            ]),
            "external_sources": [
                {
                    "name": x.name,
                    "max_classification": x.max_classification or x.classification or CLASSIFICATION.UNRESTRICTED,
                }
                for x in config.ui.external_sources
                if CLASSIFICATION.is_accessible(kwargs['user']['classification'],
                                                x.classification or CLASSIFICATION.UNRESTRICTED)
            ],
            "external_source_tags": external_source_tags,
            "fqdn": config.ui.fqdn,
            "read_only": config.ui.read_only,
            "rss_feeds": config.ui.rss_feeds,
            "services_feed": config.ui.services_feed,
            "community_feed": config.ui.community_feed,
            "tos": config.ui.tos not in [None, ""],
            "tos_lockout": config.ui.tos_lockout,
            "tos_lockout_notify": config.ui.tos_lockout_notify not in [None, []],
            "url_submission_auto_service_selection": config.ui.url_submission_auto_service_selection
        },
        "user": {
            "api_priv_map": API_PRIV_MAP,
            "priv_role_dependencies": ACL_MAP,
            "roles": list(USER_ROLES),
            "role_dependencies": {k: list(v) for k, v in USER_TYPE_DEP.items()},
            "types": [t for t in USER_TYPES if t != 'custom']
        }
    }
    user_data['indexes'] = list_all_fields(user_data)
    user_data['settings'] = load_user_settings(kwargs['user'])

    msg = UI_MESSAGING.get('system_message')
    if msg:
        user_data['system_message'] = msg

    return make_api_response(user_data)


@user_api.route("/<username>/", methods=["PUT"])
@api_login(require_role=[ROLES.administration])
def add_user_account(username, **_):
    """
    Add a user to the system

    Variables:
    username    => Name of the user to add

    Arguments:
    None

    Data Block:
    {
     "name": "Test user",        # Name of the user
     "is_active": true,          # Is the user active?
     "classification": "",       # Max classification for user
     "uname": "usertest",        # Username
     "type": ['user'],           # List of all types the user is member of
     "avatar": null,             # Avatar of the user
     "groups": ["TEST"]          # Groups the user is member of
    }

    Result example:
    {
     "success": true             # Saving the user info succeded
    }
    """

    data = request.json

    if "{" in username or "}" in username:
        return make_api_response({"success": False}, "You can't use '{}' in the username", 412)

    if not STORAGE.user.exists(username):
        new_pass = data.pop('new_pass', None)
        if new_pass:
            password_requirements = config.auth.internal.password_requirements.as_primitives()
            if not check_password_requirements(new_pass, **password_requirements):
                error_msg = get_password_requirement_message(**password_requirements)
                return make_api_response({"success": False}, error_msg, 469)
            data['password'] = get_password_hash(new_pass)
        else:
            data['password'] = data.get('password', "__NO_PASSWORD__") or "__NO_PASSWORD__"

        # Data's username as to match the API call username
        data['uname'] = username
        if not data['name']:
            data['name'] = data['uname']

        # Add add dynamic classification group
        data['classification'] = get_dynamic_classification(data['classification'], data)

        # Clear non user account data
        avatar = data.pop('avatar', None)

        if avatar is not None:
            STORAGE.user_avatar.save(username, avatar)

        try:
            return make_api_response({"success": STORAGE.user.save(username, User(data))})
        except ValueError as e:
            return make_api_response({"success": False}, str(e), 400)

    else:
        return make_api_response({"success": False}, "The username you are trying to add already exists.", 400)


@user_api.route("/<username>/", methods=["GET"])
@api_login(audit=False)
def get_user_account(username, **kwargs):
    """
    Load the user account information.

    Variables:
    username       => Name of the user to get the account info

    Arguments:
    load_avatar    => If exists, this will load the avatar as well

    Data Block:
    None

    Result example:
    {
     "name": "Test user",        # Name of the user
     "is_active": true,          # Is the user active?
     "classification": "",            # Max classification for user
     "uname": "usertest",        # Username
     "type": ['user'],           # List of all types the user is member of
     "avatar": null,             # Avatar of the user
     "groups": ["TEST"]          # Groups the user is member of
    }
    """
    if username != kwargs['user']['uname'] and ROLES.administration not in kwargs['user']['roles']:
        raise AccessDeniedException("You are not allowed to view another user then yourself.")

    user = STORAGE.user.get(username, as_obj=False)
    if not user:
        return make_api_response({}, "User %s does not exists" % username, 404)

    user_roles = load_roles(user['type'], user.get('roles', None))

    user['2fa_enabled'] = user.pop('otp_sk', None) is not None
    user['apikeys'] = {
        name: {
            'acl': detail['acl'],
            'roles': [r for r in load_roles_form_acls(detail['acl'], detail.get('roles', None)) if r in user_roles]
        }
        for name, detail in user.get('apikeys', {}).items()
    }
    user['has_password'] = user.pop('password', "") != ""
    security_tokens = user.get('security_tokens', {}) or {}
    user['security_tokens'] = list(security_tokens.keys())
    user['security_token_enabled'] = len(security_tokens) != 0

    if "load_avatar" in request.args:
        user['avatar'] = STORAGE.user_avatar.get(username)

    user['roles'] = load_roles(user['type'], user.get('roles', None))

    return make_api_response(user)


@user_api.route("/<username>/", methods=["DELETE"])
@api_login(require_role=[ROLES.administration])
def remove_user_account(username, **_):
    """
    Remove the account specified by the username.

    Variables:
    username       => Name of the user to get the account info

    Arguments:
    None

    Data Block:
    None

    Result example:
    {
     "success": true  # Was the remove successful?
    }
    """

    if STORAGE.user.exists(username):
        user_deleted = STORAGE.user.delete(username)
        avatar_deleted = STORAGE.user_avatar.delete(username)
        favorites_deleted = STORAGE.user_favorites.delete(username)
        settings_deleted = STORAGE.user_settings.delete(username)

        if not user_deleted or not avatar_deleted or not favorites_deleted or not settings_deleted:
            return make_api_response({"success": False})

        return make_api_response({"success": True})
    else:
        return make_api_response({"success": False},
                                 err=f"User {username} does not exist",
                                 status_code=404)


@user_api.route("/<username>/", methods=["POST"])
@api_login(require_role=[ROLES.self_manage, ROLES.administration])
def set_user_account(username, **kwargs):
    """
    Save the user account information.

    Variables:
    username    => Name of the user to get the account info

    Arguments:
    None

    Data Block:
    {
     "name": "Test user",        # Name of the user
     "is_active": true,          # Is the user active?
     "classification": "",            # Max classification for user
     "uname": "usertest",        # Username
     "type": ['user'],           # List of all types the user is member of
     "avatar": null,             # Avatar of the user
     "groups": ["TEST"]          # Groups the user is member of
    }

    Result example:
    {
     "success": true             # Saving the user info succeded
    }
    """
    try:
        data = request.json
        new_pass = data.pop('new_pass', None)

        old_user = STORAGE.user.get(username, as_obj=False)
        if not old_user:
            return make_api_response({"success": False}, "User %s does not exists" % username, 404)

        if not data['name']:
            return make_api_response({"success": False}, "Full name of the user cannot be empty", 400)

        data['apikeys'] = old_user.get('apikeys', [])
        data['otp_sk'] = old_user.get('otp_sk', None)
        data['security_tokens'] = old_user.get('security_tokens', {}) or {}

        if new_pass:
            password_requirements = config.auth.internal.password_requirements.as_primitives()
            if not check_password_requirements(new_pass, **password_requirements):
                error_msg = get_password_requirement_message(**password_requirements)
                return make_api_response({"success": False}, error_msg, 469)
            data['password'] = get_password_hash(new_pass)
            data.pop('new_pass_confirm', None)
        else:
            data['password'] = old_user.get('password', "__NO_PASSWORD__") or "__NO_PASSWORD__"

        # Apply dynamic classification
        data['classification'] = get_dynamic_classification(data['classification'], data)

        ret_val = save_user_account(username, data, kwargs['user'])

        if ret_val and \
                not old_user['is_active'] \
                and data['is_active'] \
                and config.ui.tos_lockout \
                and config.ui.tos_lockout_notify:
            try:
                email = data['email'] or ""
                for adr in config.ui.tos_lockout_notify:
                    send_activated_email(adr, username, email, kwargs['user']['uname'])
                if email:
                    send_activated_email(email, username, email, kwargs['user']['uname'])
            except Exception as e:
                # We can't send confirmation email, Rollback user change and mark this a failure
                STORAGE.user.save(username, old_user)
                LOGGER.error(f"An error occured while sending confirmation emails: {str(e)}")
                return make_api_response({"success": False}, "The system was unable to send confirmation emails. "
                                                             "Retry again later...", 404)

        return make_api_response({"success": ret_val})
    except AccessDeniedException as e:
        return make_api_response({"success": False}, str(e), 403)
    except InvalidDataException as e:
        return make_api_response({"success": False}, str(e), 400)


######################################################
# User's Avatar
######################################################


@user_api.route("/avatar/<username>/", methods=["GET"])
@api_login(audit=False)
def get_user_avatar(username, **_):
    """
    Loads the user's avatar.

    Variables:
    username    => Name of the user you want to get the avatar for

    Arguments:
    None

    Data Block:
    None

    Result example:
    "data:image/jpeg;base64,/9j/4AAQSkZJRgABAQEASABIAAD..."
    """
    avatar = STORAGE.user_avatar.get(username)
    if avatar:
        return make_api_response(avatar)
    else:
        return make_api_response(None, "No avatar for specified user", 404)


@user_api.route("/avatar/<username>/", methods=["POST"])
@api_login(audit=False, require_role=[ROLES.self_manage, ROLES.administration])
def set_user_avatar(username, **kwargs):
    """
    Sets the user's Avatar

    Variables:
    username    => Name of the user you want to set the avatar for

    Arguments:
    None

    Data Block:
    "data:image/jpeg;base64,/9j/4AAQSkZJRgABAQEASABIAAD..."

    Result example:
    {
     "success": true    # Was saving the avatar successful ?
    }
    """
    user = kwargs['user']
    if username != user['uname'] and ROLES.administration not in user['roles']:
        raise AccessDeniedException("You are not allowed to set avatar for another user then yourself.")

    data = request.data
    if data:
        data = data.decode('utf-8')
        if not isinstance(data, str) or not STORAGE.user_avatar.save(username, data):
            make_api_response({"success": False}, "Data block should be a base64 encoded image "
                                                  "that starts with 'data:image/<format>;base64,'", 400)
    else:
        STORAGE.user_avatar.delete(username)
    return make_api_response({"success": True})


######################################################
# User's Favorites
######################################################


@user_api.route("/favorites/<username>/<favorite_type>/", methods=["PUT"])
@api_login(audit=False, require_role=[ROLES.self_manage, ROLES.administration])
def save_to_user_favorite(username, favorite_type, **kwargs):
    """
    Save an entry to the user's favorites

    Variables:
    username      => Name of the user you want to add a favorite to
    favorite_type => Type of favorite you want to add

    Arguments:
    None

    Data Block:
    {
     "text": "Name of query",
     "query": "*:*"
    }

    Result example:
    { "success": true }
    """
    user = kwargs['user']
    if username != "__global__" and username != user['uname'] and ROLES.administration not in user['roles']:
        raise AccessDeniedException("You are not allowed to add favorites for another user then yourself.")

    if favorite_type not in ALLOWED_FAVORITE_TYPE:
        return make_api_response({}, "%s is not a valid favorite type" % favorite_type, 500)

    data = request.json
    data['created_by'] = kwargs['user']['uname']
    if 'name' not in data or 'query' not in data:
        return make_api_response({}, "Wrong format for favorite.", 400)

    favorites = {
        "alert": [],
        "search": [],
        "signature": [],
        "submission": [],
        "error": []
    }
    res_favorites = STORAGE.user_favorites.get(username, as_obj=False)
    if res_favorites:
        favorites.update(res_favorites)

    favorites[favorite_type].append(data)

    favorites[favorite_type] = parse_favorites(favorites[favorite_type])

    return make_api_response({"success": STORAGE.user_favorites.save(username, favorites)})


@user_api.route("/favorites/<username>/", methods=["GET"])
@api_login(audit=False)
def get_user_favorites(username, **kwargs):
    """
    Loads the user's favorites.

    Variables:
    username    => Name of the user you want to get the avatar for

    Arguments:
    None

    Data Block:
    None

    Result example:
    {                   # Dictionary of
     "<name_of_query>":   # Named queries
        "*:*",              # The actual query to run
     ...
    }
    """
    user = kwargs['user']
    if username != "__global__" and username != user['uname'] and ROLES.administration not in user['roles']:
        raise AccessDeniedException("You are not allowed to view favorites for another user then yourself.")

    favorites = {
        "alert": [],
        "search": [],
        "signature": [],
        "submission": [],
        "error": []
    }
    res_favorites = STORAGE.user_favorites.get(username, as_obj=False)

    if res_favorites:
        if username == "__global__" or username != user['uname']:
            for key in favorites.keys():
                for fav in res_favorites[key]:
                    if 'classification' in fav:
                        if CLASSIFICATION.is_accessible(user['classification'], fav['classification']):
                            favorites[key].append(fav)
                    else:
                        favorites[key].append(fav)
        else:
            favorites.update(res_favorites)

    return make_api_response(favorites)


# noinspection PyBroadException
@user_api.route("/favorites/<username>/<favorite_type>/", methods=["DELETE"])
@api_login(require_role=[ROLES.self_manage, ROLES.administration])
def remove_user_favorite(username, favorite_type, **kwargs):
    """
    Remove a favorite from the user's favorites.

    Variables:
    username       => Name of the user to remove the favorite from
    favorite_type  => Type of favorite to remove

    Arguments:
    None

    Data Block:
    "name_of_favorite"   # Name of the favorite to remove

    Result example:
    {
     "success": true  # Was the remove successful?
    }
    """
    user = kwargs['user']
    if username != user['uname'] and ROLES.administration not in user['roles']:
        raise AccessDeniedException("You are not allowed to remove favorites for another user then yourself.")

    if favorite_type not in ALLOWED_FAVORITE_TYPE:
        return make_api_response({}, "%s is not a valid favorite type" % favorite_type, 500)

    name = request.json
    removed = False
    favorites = STORAGE.user_favorites.get(username, as_obj=False)
    if favorites:
        for fav in favorites[favorite_type]:
            if fav['name'] == name:
                favorites[favorite_type].remove(fav)
                removed = True
                break

    if removed:
        return make_api_response({"success": STORAGE.user_favorites.save(username, favorites)})
    else:
        return make_api_response({}, f"Favorite '{name}' does not exists for {favorite_type} page", 404)


@user_api.route("/favorites/<username>/", methods=["POST"])
@api_login(audit=False, require_role=[ROLES.self_manage, ROLES.administration])
def set_user_favorites(username, **kwargs):
    """
    Sets the user's Favorites

    Variables:
    username    => Name of the user you want to set the favorites for

    Arguments:
    None

    Data Block:
    {                   # Dictionary of
     "alert": [
               "<name_of_query>":   # Named queries
               "*:*",              # The actual query to run
     ...
    }

    Result example:
    {
     "success": true    # Was saving the favorites successful ?
    }
    """
    user = kwargs['user']
    if username != user['uname'] and ROLES.administration not in user['roles']:
        raise AccessDeniedException("You are not allowed to set favorites for another user then yourself.")

    data = request.json
    favorites = {
        "alert": [],
        "search": [],
        "signature": [],
        "submission": [],
        "error": []
    }

    for key in data:
        if key not in favorites:
            return make_api_response("", err="Invalid favorite type (%s)" % key, status_code=400)

    favorites.update(data)

    favorites = {k: parse_favorites(v) for k, v in favorites.items()}

    return make_api_response({"success": STORAGE.user_favorites.save(username, favorites)})


######################################################
# User listing
######################################################


@user_api.route("/list/", methods=["GET"])
@api_login(require_role=[ROLES.administration], audit=False)
def list_users(**_):
    """
    List all users of the system.

    Variables:
    None

    Arguments:
    offset        =>  Offset in the user index
    query         =>  Filter to apply to the user list
    rows          =>  Max number of user returned
    sort          =>  Sort order

    Data Block:
    None

    Result example:
    {
     "count": 100,               # Max number of users
     "items": [{                 # List of user blocks
       "name": "Test user",        # Name of the user
       "is_active": true,          # Is the user active?
       "classification": "",            # Max classification for user
       "uname": "usertest",        # Username
       "type": ['user'],           # List of all types the user is member of
       "avatar": null,             # Avatar (Always null here)
       "groups": ["TEST"]          # Groups the user is member of
       }, ...],
     "total": 10,                # Total number of users
     "offset": 0                 # Offset in the user index
    }
    """
    offset = int(request.args.get('offset', 0))
    rows = int(request.args.get('rows', 100))
    query = request.args.get('query', "id:*") or "id:*"
    sort = request.args.get('sort', "id asc")

    try:
        return make_api_response(STORAGE.user.search(query, offset=offset, rows=rows, sort=sort, as_obj=False))
    except SearchException as e:
        return make_api_response("", f"SearchException: {e}", 400)


######################################################
# User's settings
######################################################


@user_api.route("/settings/<username>/", methods=["GET"])
@api_login(audit=False)
def get_user_settings(username, **kwargs):
    """
    Load the user's settings.

    Variables:
    username    => Name of the user you want to get the settings for

    Arguments:
    None

    Data Block:
    None

    Result example:
    {
     "profile": true,               # Should submissions be profiled
     "classification": "",          # Default classification for this user sumbissions
     "description": "",             # Default description for this user's submissions
     "download_encoding": "blah",   # Default encoding for downloaded files
     "expand_min_score": 100,       # Default minimum score to auto-expand sections
     "priority": 1000,              # Default submission priority
     "service_spec": [],            # Default Service specific parameters
     "ignore_cache": true,          # Should file be reprocessed even if there are cached results
     "groups": [ ... ],             # Default groups selection for the user scans
     "ttl": 30,                     # Default time to live in days of the users submissions
     "services": [ ... ],           # Default list of selected services
     "ignore_filtering": false      # Should filtering services by ignored?
    }
    """
    user = kwargs['user']

    if username != user['uname']:
        if ROLES.administration not in user['roles']:
            raise AccessDeniedException("You are not allowed to view settings for another user then yourself.")
        user = STORAGE.user.get(username, as_obj=False)

    return make_api_response(load_user_settings(user))


@user_api.route("/settings/<username>/", methods=["POST"])
@api_login(require_role=[ROLES.self_manage, ROLES.administration])
def set_user_settings(username, **kwargs):
    """
    Save the user's settings.

    Variables:
    username    => Name of the user you want to set the settings for

    Arguments:
    None

    Data Block:
    {
     "profile": true,                       # Should submissions be profiled
     "classification": "",                  # Default classification for this user sumbissions
     "default_zip_password": "zippy"        # Default password used for protected file downloads
     "description": "",                     # Default description for this user's submissions
     "download_encoding": "blah",           # Default encoding for downloaded files
     "expand_min_score": 100,               # Default minimum score to auto-expand sections
     "priority": 1000,                      # Default submission priority
     "service_spec": [],                    # Default Service specific parameters
     "ignore_cache": true,                  # Should file be reprocessed even if there are cached results
     "groups": [ ... ],                     # Default groups selection for the user scans
     "ttl": 30,                             # Default time to live in days of the users submissions
     "services": [ ... ],                   # Default list of selected services
     "ignore_filtering": false              # Should filtering services by ignored?
    }

    Result example:
    {
     "success"': True              # Was saving the params successful ?
    }
    """
    user = kwargs['user']
    if username != user['uname'] and ROLES.administration not in user['roles']:
        raise AccessDeniedException("You are not allowed to set settings for another user then yourself.")

    try:
        data = request.json
        data['service_spec'] = simplify_service_spec(data.get('service_spec', {}))
        if not data.get('default_zip_password', ''):
            return make_api_response({"success": False}, "Encryption password can't be empty.", 403)

        if save_user_settings(username, data):
            return make_api_response({"success": True})
        else:
            return make_api_response({"success": False}, "Failed to save user's settings", 500)
    except ValueError as e:
        return make_api_response({"success": False}, str(e), 400)


######################################################
# User's default submission parameters
######################################################

@user_api.route("/submission_params/<username>/", methods=["GET"])
@api_login(audit=False)
def get_user_submission_params(username, **kwargs):
    """
    Load the user's default submission params that should be passed to the submit API.
    This is mainly use so you can alter a couple fields and preserve the user
    default values.

    Variables:
    username    => Name of the user you want to get the settings for

    Arguments:
    None

    Data Block:
    None

    Result example:
    {
     "profile": true,               # Should submissions be profiled
     "classification": "",          # Default classification for this user sumbissions
     "description": "",             # Default description for this user's submissions
     "priority": 1000,              # Default submission priority
     "service_spec": [],            # Default Service specific parameters
     "ignore_cache": true,          # Should file be reprocessed even if there are cached results
     "groups": [ ... ],             # Default groups selection for the user scans
     "ttl": 30,                     # Default time to live in days of the users submissions
     "services": [ ... ],           # Default list of selected services
     "ignore_filtering": false      # Should filtering services by ignored?
    }
    """
    user = kwargs['user']

    if username != "__CURRENT__" and username != user['uname']:
        if username != user['uname'] and ROLES.administration not in user['roles']:
            raise AccessDeniedException("You are not allowed to view settings for another user then yourself.")
        user = STORAGE.user.get(username, as_obj=False)

    params = load_user_settings(user)
    submission_params = ui_to_submission_params(params)
    submission_params['submitter'] = username
    submission_params['groups'] = user['groups']

    return make_api_response(submission_params)


######################################################
# Terms of service
######################################################

@user_api.route("/tos/<username>/", methods=["GET"])
@api_login(require_role=[ROLES.self_manage])
def agree_with_tos(username, **kwargs):
    """
    Specified user send agreement to Terms of Service

    Variables:
    username    => Name of the user that agrees with tos

    Arguments:
    None

    Data Block:
    None

    Result example:
    {
     "success": true             # Saving the user info succeded
    }
    """
    logged_in_user = kwargs['user']
    if logged_in_user['uname'] != username:
        raise AccessDeniedException("You can't agree to Terms Of Service on behalf of someone else!")

    user = STORAGE.user.get(username, as_obj=False)

    if not user:
        return make_api_response({"success": False}, "User %s does not exist." % username, 403)
    else:
        user['agrees_with_tos'] = now_as_iso()
        if config.ui.tos_lockout:
            user['is_active'] = False

        if config.ui.tos_lockout and config.ui.tos_lockout_notify:
            # noinspection PyBroadException
            try:
                for adr in config.ui.tos_lockout_notify:
                    send_authorize_email(adr, username, user['email'] or "")
            except Exception as e:
                LOGGER.error(f"An error occurred while sending confirmation emails: {str(e)}")
                return make_api_response({"success": False}, "The system was unable to send confirmation emails "
                                                             "to the administrators. Retry again later...", 400)

        STORAGE.user.save(username, user)

        return make_api_response({"success": True})<|MERGE_RESOLUTION|>--- conflicted
+++ resolved
@@ -185,10 +185,7 @@
         },
         "core": {
             "archiver": {
-<<<<<<< HEAD
                 "alternate_dtl": config.core.archiver.alternate_dtl,
-=======
->>>>>>> c96d0840
                 "metadata": {k: v.as_primitives() for k, v in config.core.archiver.metadata.items()},
                 "use_metadata": config.core.archiver.use_metadata
             }
