--- conflicted
+++ resolved
@@ -215,14 +215,9 @@
 
 # noinspection PyUnusedLocal
 @search_api.route("/fields/<index>/", methods=["GET"])
-<<<<<<< HEAD
 @api_login(audit=False,
            require_role=["alert_view", "heuristic_view", "safelist_view", "signature_view", "submission_view",
                          "workflow_view", "retrohunt_view", "badlist_view"])
-=======
-@api_login(audit=False, require_role=["alert_view", "heuristic_view",  "safelist_view", "signature_view", "submission_view",
-                                      "workflow_view", "retrohunt_view"])
->>>>>>> 17cae4f5
 def list_index_fields(index, **kwargs):
     """
     List all available fields for a given index
