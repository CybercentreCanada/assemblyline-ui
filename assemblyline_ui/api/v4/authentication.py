--- conflicted
+++ resolved
@@ -40,11 +40,8 @@
 from assemblyline_ui.security.saml_auth import get_attribute, get_roles, get_types
 from authlib.integrations.base_client import OAuthError
 from authlib.integrations.requests_client import OAuth2Session
-<<<<<<< HEAD
-=======
 from authlib.integrations.flask_client import OAuth
 from azure.identity import DefaultAzureCredential
->>>>>>> 9ad7e897
 from flask import current_app, redirect, request
 from flask import session as flsk_session
 from onelogin.saml2.auth import OneLogin_Saml2_Auth
@@ -701,14 +698,11 @@
     email_adr = None
     app_provider = None
     oauth_token_id = None
-<<<<<<< HEAD
-=======
 
     # Current user data
     user_data = {}
     # Current user groups
     groups = []
->>>>>>> 9ad7e897
 
     if config.auth.oauth.enabled:
         oauth: OAuth = current_app.extensions.get('authlib.integrations.flask_client')
@@ -720,10 +714,6 @@
                 # Load the oAuth provider config
                 oauth_provider_config = config.auth.oauth.providers[oauth_provider]
 
-<<<<<<< HEAD
-                # Validate the token
-                if oauth_provider_config.validate_token_with_secret or oauth_provider_config.app_provider:
-=======
                 # Federated Identity Credentials
                 use_fic = oauth_provider_config.use_federated_credentials
 
@@ -744,7 +734,6 @@
                 if use_fic:
                     token = fic_token
                 elif oauth_provider_config.validate_token_with_secret or oauth_provider_config.app_provider:
->>>>>>> 9ad7e897
                     # Validate the token that we've received using the secret
                     token = provider.authorize_access_token(client_secret=oauth_provider_config.client_secret)
                 else:
