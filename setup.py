--- conflicted
+++ resolved
@@ -47,11 +47,7 @@
         'markdown',
         'python-ldap',
         'python3-saml',
-<<<<<<< HEAD
-        'authlib>=1.3.1',
-=======
         'Authlib>=1.3.1',
->>>>>>> 6cda0441
         'fido2<1.0.0',
         'PyJWT',
         'gunicorn',
