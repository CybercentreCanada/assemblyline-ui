#####################################
# UI ONLY APIs

import glob
import os

from flask import request

from assemblyline_ui.api.base import api_login, make_api_response, make_subapi_blueprint
from assemblyline_ui.config import TEMP_DIR, TEMP_DIR_CHUNKED, F_READ_CHUNK_SIZE, STORAGE
from assemblyline_ui.helper.service import ui_to_submission_params
<<<<<<< HEAD
from assemblyline_ui.helper.user import check_submission_quota, decrement_submission_quota
=======
from assemblyline_ui.helper.submission import submission_received
from assemblyline_ui.helper.user import check_submission_quota
>>>>>>> db7e5602
from assemblyline.common import forge
from assemblyline.odm.messages.submission import Submission
from assemblyline_core.submission_client import SubmissionClient, SubmissionException

Classification = forge.get_classification()
config = forge.get_config()

SUB_API = 'ui'
ui_api = make_subapi_blueprint(SUB_API, api_version=4)
ui_api._doc = "UI specific operations"


#############################
# Files Functions
def read_chunk(f, chunk_size=F_READ_CHUNK_SIZE):
    while True:
        data = f.read(chunk_size)
        if not data: 
            break
        yield data


# noinspection PyBroadException
def reconstruct_file(mydir, flow_identifier, flow_filename, flow_total_chunks):
    # Reconstruct the file
    target_dir = os.path.join(TEMP_DIR, flow_identifier)
    target_file = os.path.join(target_dir, flow_filename)
    try:
        os.makedirs(target_dir)
    except Exception:
        pass
    
    try:
        os.unlink(target_file)
    except Exception:
        pass
    
    for my_file in range(int(flow_total_chunks)):
        with open(target_file, "ab") as t:
            chunk = str(my_file + 1)
            cur_chunk_file = os.path.join(mydir, "chunk.part%s" % chunk)
            with open(cur_chunk_file, "rb") as s:
                t.write(s.read())
            os.unlink(cur_chunk_file)
    
    os.removedirs(mydir)


def validate_chunks(mydir, flow_total_chunks, flow_chunk_size, flow_total_size):
    if int(flow_total_chunks) > 1:
        last_chunk_size = int(flow_total_size) - ((int(flow_total_chunks) - 1) * int(flow_chunk_size))
    else:
        last_chunk_size = int(flow_total_size)
    
    in_dir_files = os.listdir(mydir)
    
    if len(in_dir_files) != int(flow_total_chunks):
        return False
    
    for i in range(int(flow_total_chunks) - 1):
        myfile = os.path.join(mydir, 'chunk.part' + str(i + 1))
        if not os.path.getsize(myfile) == int(flow_chunk_size):
            return False
        
    myfile = os.path.join(mydir, 'chunk.part' + flow_total_chunks)
    if not os.path.getsize(myfile) == int(last_chunk_size):
        return False
    
    return True
    

##############################
# APIs

# noinspection PyUnusedLocal
@ui_api.route("/flowjs/", methods=["GET"])
@api_login(audit=False, check_xsrf_token=False, allow_readonly=False)
def flowjs_check_chunk(**kwargs):
    """
    Flowjs check file chunk.
    
    This API is reserved for the FLOWJS file uploader. It allows FLOWJS 
    to check if the file chunk already exists on the server.
    
    Variables: 
    None
    
    Arguments (REQUIRED): 
    flowChunkNumber      => Current chunk number
    flowFilename         => Original filename
    flowTotalChunks      => Total number of chunks
    flowIdentifier       => File unique identifier
    flowCurrentChunkSize => Size of the current chunk
    
    Data Block:
    None
    
    Result example:
    {'exists': True}     #Does the chunk exists on the server?
    """
    
    flow_chunk_number = request.args.get("flowChunkNumber", None)
    flow_chunk_size = request.args.get("flowChunkSize", None)
    flow_total_size = request.args.get("flowTotalSize", None)
    flow_filename = request.args.get("flowFilename", None)
    flow_total_chunks = request.args.get("flowTotalChunks", None)
    flow_identifier = request.args.get("flowIdentifier", None)
    flow_current_chunk_size = request.args.get("flowCurrentChunkSize", None)
    
    if not flow_chunk_number or not flow_identifier or not flow_current_chunk_size or not flow_filename \
            or not flow_total_chunks or not flow_chunk_size or not flow_total_size:
        return make_api_response("", "Required arguments missing. flowChunkNumber, flowIdentifier, "
                                     "flowCurrentChunkSize, flowChunkSize and flowTotalSize "
                                     "should always be present.", 412)
    
    mydir = os.path.join(TEMP_DIR_CHUNKED, flow_identifier)
    myfile = os.path.join(mydir, 'chunk.part' + flow_chunk_number)
    if os.path.exists(myfile):
        if os.path.getsize(myfile) == int(flow_current_chunk_size):
            if validate_chunks(mydir, flow_total_chunks, flow_chunk_size, flow_total_size):
                reconstruct_file(mydir, flow_identifier, flow_filename, flow_total_chunks)
            return make_api_response({"exist": True})
        else:
            return make_api_response({"exist": False}, "Chunk wrong size, please resend!", 404)
    else:
        return make_api_response({"exist": False}, "Chunk does not exist, please send it!", 404)


# noinspection PyBroadException, PyUnusedLocal
@ui_api.route("/flowjs/", methods=["POST"])
@api_login(audit=False, check_xsrf_token=False, allow_readonly=False)
def flowjs_upload_chunk(**kwargs):
    """
    Flowjs upload file chunk.
    
    This API is reserved for the FLOWJS file uploader. It allows 
    FLOWJS to upload a file chunk to the server.
    
    Variables: 
    None
    
    Arguments (REQUIRED): 
    flowChunkNumber      => Current chunk number
    flowChunkSize        => Usual size of the chunks
    flowCurrentChunkSize => Size of the current chunk
    flowTotalSize        => Total size for the file
    flowIdentifier       => File unique identifier
    flowFilename         => Original filename
    flowRelativePath     => Relative path of the file on the client
    flowTotalChunks      => Total number of chunks
    
    Data Block:
    None
    
    Result example:
    {
     'success': True,     #Did the upload succeeded?
     'completed': False   #Are all chunks received by the server?
     }
    """
    
    flow_chunk_number = request.form.get("flowChunkNumber", None)
    flow_chunk_size = request.form.get("flowChunkSize", None)
    flow_current_chunk_size = request.form.get("flowCurrentChunkSize", None)
    flow_total_size = request.form.get("flowTotalSize", None)
    flow_identifier = request.form.get("flowIdentifier", None)
    flow_filename = request.form.get("flowFilename", None)
    flow_relative_path = request.form.get("flowRelativePath", None)
    flow_total_chunks = request.form.get("flowTotalChunks", None)
    completed = False
    
    if not flow_chunk_number or not flow_chunk_size or not flow_current_chunk_size or not flow_total_size \
            or not flow_identifier or not flow_filename or not flow_relative_path or not flow_total_chunks:
        return make_api_response("", "Required arguments missing. flowChunkNumber, flowChunkSize, "
                                     "flowCurrentChunkSize, flowTotalSize, flowIdentifier, flowFilename, "
                                     "flowRelativePath and flowTotalChunks should always be present.", 412)
    
    mydir = os.path.join(TEMP_DIR_CHUNKED, flow_identifier)
    myfile = os.path.join(mydir, 'chunk.part' + flow_chunk_number)
    try:
        os.makedirs(mydir)
    except Exception:
        pass
    f = open(myfile, "wb")
    file_obj = request.files['file']
    f.write(file_obj.stream.read())
    f.close()

    if validate_chunks(mydir, flow_total_chunks, flow_chunk_size, flow_total_size):
        reconstruct_file(mydir, flow_identifier, flow_filename, flow_total_chunks)
        
        completed = True
        
    return make_api_response({'success': True, 'completed': completed})


# noinspection PyBroadException
@ui_api.route("/start/<ui_sid>/", methods=["POST"])
@api_login(audit=False, allow_readonly=False)
def start_ui_submission(ui_sid, **kwargs):
    """
    Start UI submission.
    
    Starts processing after files where uploaded to the server. 
    
    Variables:
    ui_sid     => UUID for the current UI file upload
    
    Arguments: 
    None
    
    Data Block (REQUIRED):
    Dictionary of UI specific user settings
    
    Result example:
    {
     'started': True,                    # Has the submission started processing?
     'sid' : "c7668cfa-...-c4132285142e" # Submission ID
    }
    """
    user = kwargs['user']

    ui_params = request.json
    ui_params['groups'] = kwargs['user']['groups']
    ui_params['quota_item'] = True
    ui_params['submitter'] = user['uname']
    
    if not Classification.is_accessible(user['classification'], ui_params['classification']):
        return make_api_response({"started": False, "sid": None}, "You cannot start a scan with higher "
                                                                  "classification then you're allowed to see", 403)

    quota_error = check_submission_quota(user)
    if quota_error:
        return make_api_response("", quota_error, 503)

    submit_result = None
    request_files = []
    request_dirs = []
    fnames = []
    try:
        flist = glob.glob(TEMP_DIR + ui_sid + "*")
        if len(flist) > 0:
            # Generate file list
            for fpath in flist:
                request_dirs.append(fpath)
                files = os.listdir(fpath)
                for myfile in files:
                    request_files.append(os.path.join(fpath, myfile))
                    if myfile not in fnames:
                        fnames.append(myfile)
                        
            if not ui_params['description']:
                ui_params['description'] = "Inspection of file%s: %s" % ({True: "s", False: ""}[len(fnames) > 1],
                                                                         ", ".join(fnames))

            # Submit to dispatcher
            try:
                submission_obj = Submission({
                    "files": [],
                    "params": ui_to_submission_params(ui_params)
                })
            except (ValueError, KeyError) as e:
                return make_api_response("", err=str(e), status_code=400)

            with forge.get_filestore() as f_transport:
                try:
<<<<<<< HEAD
                    submit_result = SubmissionClient(datastore=STORAGE, filestore=f_transport,
                                                     config=config).submit(submission_obj,
                                                                           local_files=request_files,
                                                                           cleanup=False)
=======
                    result = SubmissionClient(datastore=STORAGE, filestore=f_transport,
                                              config=config).submit(submission_obj,
                                                                    local_files=request_files, cleanup=False)
                    submission_received(submission_obj)
>>>>>>> db7e5602
                except SubmissionException as e:
                    return make_api_response("", err=str(e), status_code=400)

            return make_api_response({"started": True, "sid": submit_result.sid})
        else:
            return make_api_response({"started": False, "sid": None}, "No files where found for ID %s. "
                                                                      "Try again..." % ui_sid, 404)
    finally:
        if submit_result is None:
            decrement_submission_quota(user)

        # Remove files
        for myfile in request_files:
            try:
                os.unlink(myfile)
            except Exception:
                pass
        
        # Remove dirs
        for fpath in request_dirs:
            try:
                os.rmdir(fpath)
            except Exception:
                pass<|MERGE_RESOLUTION|>--- conflicted
+++ resolved
@@ -9,12 +9,8 @@
 from assemblyline_ui.api.base import api_login, make_api_response, make_subapi_blueprint
 from assemblyline_ui.config import TEMP_DIR, TEMP_DIR_CHUNKED, F_READ_CHUNK_SIZE, STORAGE
 from assemblyline_ui.helper.service import ui_to_submission_params
-<<<<<<< HEAD
+from assemblyline_ui.helper.submission import submission_received
 from assemblyline_ui.helper.user import check_submission_quota, decrement_submission_quota
-=======
-from assemblyline_ui.helper.submission import submission_received
-from assemblyline_ui.helper.user import check_submission_quota
->>>>>>> db7e5602
 from assemblyline.common import forge
 from assemblyline.odm.messages.submission import Submission
 from assemblyline_core.submission_client import SubmissionClient, SubmissionException
@@ -281,17 +277,11 @@
 
             with forge.get_filestore() as f_transport:
                 try:
-<<<<<<< HEAD
                     submit_result = SubmissionClient(datastore=STORAGE, filestore=f_transport,
                                                      config=config).submit(submission_obj,
                                                                            local_files=request_files,
                                                                            cleanup=False)
-=======
-                    result = SubmissionClient(datastore=STORAGE, filestore=f_transport,
-                                              config=config).submit(submission_obj,
-                                                                    local_files=request_files, cleanup=False)
                     submission_received(submission_obj)
->>>>>>> db7e5602
                 except SubmissionException as e:
                     return make_api_response("", err=str(e), status_code=400)
 
