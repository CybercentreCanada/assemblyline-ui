--- conflicted
+++ resolved
@@ -12,12 +12,8 @@
                                           load_roles_form_acls)
 from assemblyline.odm.models.user_favorites import Favorite
 from assemblyline_ui.api.base import api_login, make_api_response, make_subapi_blueprint
-<<<<<<< HEAD
-from assemblyline_ui.config import APPS_LIST, CLASSIFICATION, LOGGER, STORAGE, UI_MESSAGING, VERSION, config, AI_AGENT, UI_METADATA_VALIDATION
-=======
 from assemblyline_ui.config import APPS_LIST, CLASSIFICATION, DAILY_QUOTA_TRACKER, LOGGER, STORAGE, UI_MESSAGING, \
-    VERSION, config, AI_AGENT
->>>>>>> 92956511
+    VERSION, config, AI_AGENT, UI_METADATA_VALIDATION
 from assemblyline_ui.helper.search import list_all_fields
 from assemblyline_ui.helper.service import simplify_service_spec, ui_to_submission_params
 from assemblyline_ui.helper.user import (
