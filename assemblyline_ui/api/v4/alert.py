
from flask import request

from assemblyline.common.isotime import now_as_iso
from assemblyline.common.threading import APMAwareThreadPoolExecutor
from assemblyline.datastore.exceptions import SearchException
from assemblyline.odm.models.alert import Event as AlertEvent
from assemblyline.odm.models.user import ROLES
from assemblyline.odm.models.workflow import PRIORITIES, STATUSES
from assemblyline_ui.api.base import api_login, make_api_response, make_subapi_blueprint
from assemblyline_ui.config import STORAGE, config, CLASSIFICATION as Classification

SUB_API = 'alert'

alert_api = make_subapi_blueprint(SUB_API, api_version=4)
alert_api._doc = "Perform operations on alerts"


def get_alert_update_ops(user_id: str, status: str = None, priority: str = None, labels=[], labels_removed=[]) -> dict:
    operations = []
    if status:
        operations.append((STORAGE.alert.UPDATE_SET, 'status', status))
    if priority:
        operations.append((STORAGE.alert.UPDATE_SET, 'priority', priority))
    for label in labels:
        operations.append((STORAGE.alert.UPDATE_APPEND_IF_MISSING, 'label', label))
    for label in labels_removed:
        operations.append((STORAGE.alert.UPDATE_REMOVE, 'label', label))

    # Make sure operations get audited
    if operations:
        operations.append((STORAGE.alert.UPDATE_APPEND, 'events', AlertEvent({
            'entity_type': 'user',
            'entity_id': user_id,
            'entity_name': STORAGE.user.get(user_id, as_obj=False)['name'],
            'status': status,
            'priority': priority,
<<<<<<< HEAD
            'labels': labels or None,
            'labels_removed': labels_removed or None
=======
            'labels': labels,
>>>>>>> 06fe1a17
        })))

    return operations


def get_timming_filter(tc_start, tc):
    if tc:
        if tc_start:
            return f"reporting_ts:[{tc_start}{STORAGE.ds.DATE_FORMAT['SEPARATOR']}-{tc} TO {tc_start}]"
        else:
            return f"reporting_ts:[{STORAGE.ds.now}-{tc} TO {STORAGE.ds.now}]"
    elif tc_start:
        return f"reporting_ts:[* TO {tc_start}]"

    return None


def get_stats_for_fields(fields, query, tc_start, tc, access_control):
    if not tc_start and "no_delay" not in request.args and config.core.alerter.delay != 0:
        tc_start = now_as_iso(config.core.alerter.delay * -1)
    if tc and config.ui.read_only:
        tc += config.ui.read_only_offset
    timming_filter = get_timming_filter(tc_start, tc)

    filters = [x for x in request.args.getlist("fq") if x != ""]
    if timming_filter:
        filters.append(timming_filter)

    try:
        if isinstance(fields, list):
            with APMAwareThreadPoolExecutor(len(fields)) as executor:
                res = {field: executor.submit(STORAGE.alert.facet,
                                              field,
                                              query=query,
                                              filters=filters,
                                              access_control=access_control)
                       for field in fields}

            return make_api_response({k: v.result() for k, v in res.items()})
        else:
            return make_api_response(STORAGE.alert.facet(fields, query=query, filters=filters,
                                                         access_control=access_control))
    except SearchException as e:
        return make_api_response("", f"SearchException: {e}", 400)


@alert_api.route("/<alert_id>/", methods=["GET"])
@api_login(require_role=[ROLES.alert_view])
def get_alert(alert_id, **kwargs):
    """
    Get the alert details for a given alert key

    Variables:
    alert_id         => ID of the alert to get the details for

    Arguments:
    None

    Data Block:
    None

    API call example:
    /api/v4/alert/1234567890/

    Result example:
    {
        KEY: VALUE,   # All fields of an alert in key/value pair
    }
    """
    user = kwargs['user']
    data = STORAGE.alert.get(alert_id, as_obj=False)

    if not data:
        return make_api_response("", "This alert does not exists...", 404)

    if user and Classification.is_accessible(user['classification'], data['classification']):
        return make_api_response(data)
    else:
        return make_api_response("", "You are not allowed to see this alert...", 403)


@alert_api.route("/statistics/", methods=["GET"])
@api_login(require_role=[ROLES.alert_view])
def alerts_statistics(**kwargs):
    """
    Load facet statistics for the alerts matching the query.

    Variables:
    None

    Arguments:
    fq         => Post filter queries (you can have multiple of those)
    q          => Query to apply to the alert list
    tc_start   => Time offset at which we start the time constraint
    tc         => Time constraint applied to the API
    no_delay   => Do not delay alerts

    Data Block:
    None

    Result example:

    """
    user = kwargs['user']

    query = request.args.get('q', "alert_id:*") or "alert_id:*"
    tc_start = request.args.get('tc_start', None)
    tc = request.args.get('tc', None)
    alert_statistics_fields = config.ui.statistics.alert

    return get_stats_for_fields(alert_statistics_fields, query, tc_start, tc, user['access_control'])


@alert_api.route("/labels/", methods=["GET"])
@api_login(require_role=[ROLES.alert_view])
def alerts_labels(**kwargs):
    """
    Run a facet search to find the different labels matching the query.

    Variables:
    None

    Arguments:
    fq         => Post filter queries (you can have multiple of those)
    q          => Query to apply to the alert list
    tc_start   => Time offset at which we start the time constraint
    tc         => Time constraint applied to the API
    no_delay   => Do not delay alerts

    Data Block:
    None

    Result example:

    """
    user = kwargs['user']

    query = request.args.get('q', "alert_id:*") or "alert_id:*"
    tc_start = request.args.get('tc_start', None)
    tc = request.args.get('tc', None)

    return get_stats_for_fields("label", query, tc_start, tc, user['access_control'])


@alert_api.route("/priorities/", methods=["GET"])
@api_login(require_role=[ROLES.alert_view])
def alerts_priorities(**kwargs):
    """
    Run a facet search to find the different priorities matching the query.

    Variables:
    None

    Arguments:
    fq         => Post filter queries (you can have multiple of those)
    q          => Query to apply to the alert list
    tc_start   => Time offset at which we start the time constraint
    tc         => Time constraint applied to the API
    no_delay   => Do not delay alerts

    Data Block:
    None

    Result example:

    """
    user = kwargs['user']

    query = request.args.get('q', "alert_id:*") or "alert_id:*"
    tc_start = request.args.get('tc_start', None)
    tc = request.args.get('tc', None)

    return get_stats_for_fields("priority", query, tc_start, tc, user['access_control'])


@alert_api.route("/statuses/", methods=["GET"])
@api_login(require_role=[ROLES.alert_view])
def alerts_statuses(**kwargs):
    """
    Run a facet search to find the different statuses matching the query.

    Variables:
    None

    Arguments:
    fq         => Post filter queries (you can have multiple of those)
    q          => Query to apply to the alert list
    tc_start   => Time offset at which we start the time constraint
    tc         => Time constraint applied to the API
    no_delay   => Do not delay alerts

    Data Block:
    None

    Result example:

    """
    user = kwargs['user']

    query = request.args.get('q', "alert_id:*") or "alert_id:*"
    tc_start = request.args.get('tc_start', None)
    tc = request.args.get('tc', None)

    return get_stats_for_fields("status", query, tc_start, tc, user['access_control'])


@alert_api.route("/list/", methods=["GET"])
@api_login(require_role=[ROLES.alert_view])
def list_alerts(**kwargs):
    """
    List all alert in the system (per page)

    Variables:
    None

    Arguments:
    fq                => Post filter queries (you can have multiple of those)
    q                 => Query to apply to the alert list
    no_delay          => Do not delay alerts
    offset            => Offset at which we start giving alerts
    rows              => Numbers of alerts to return
    sort              => Field / Direction to sort alert with
    tc_start          => Time offset at which we start the time constraint
    tc                => Time constraint applied to the API
    track_total_hits  => Track the total number of item that match the query (Default: 10 000)

    Data Block:
    None

    API call example:
    /api/v4/alert/list/

    Result example:
    {"total": 201,                # Total alerts found
     "offset": 0,                 # Offset in the alert list
     "count": 100,                # Number of alerts returned
     "items": []                  # List of alert blocks
    }
    """
    user = kwargs['user']

    offset = int(request.args.get('offset', 0))
    rows = int(request.args.get('rows', 100))
    query = request.args.get('q', "alert_id:*") or "alert_id:*"
    tc_start = request.args.get('tc_start', None)
    if not tc_start and "no_delay" not in request.args and config.core.alerter.delay != 0:
        tc_start = now_as_iso(config.core.alerter.delay * -1)
    tc = request.args.get('tc', None)
    if tc and config.ui.read_only:
        tc += config.ui.read_only_offset
    timming_filter = get_timming_filter(tc_start, tc)
    track_total_hits = request.args.get('track_total_hits', None)

    filters = [x for x in request.args.getlist("fq") if x != ""]
    if timming_filter:
        filters.append(timming_filter)

    sort = request.args.get('sort', None)
    if sort:
        sort = ", ".join([sort, "reporting_ts desc"])
    else:
        sort = "reporting_ts desc"

    try:
        return make_api_response(STORAGE.alert.search(
            query, offset=offset, rows=rows, fl="*", sort=sort,
            access_control=user['access_control'],
            filters=filters, as_obj=False, track_total_hits=track_total_hits))
    except SearchException as e:
        return make_api_response("", f"SearchException: {e}", 400)


@alert_api.route("/grouped/<field>/", methods=["GET"])
@api_login(require_role=[ROLES.alert_view])
def list_grouped_alerts(field, **kwargs):
    """
    List all alert grouped by a given field

    Variables:
    None

    Arguments:
    fq                => Post filter queries (you can have multiple of those)
    q                 => Query to apply to the alert list
    no_delay          => Do not delay alerts
    offset            => Offset at which we start giving alerts
    rows              => Numbers of alerts to return
    sort              => Field / Direction to sort alert with
    tc_start          => Time offset at which we start the time constraint
    tc                => Time constraint applied to the API
    track_total_hits  => Track the total number of item that match the query (Default: 10 000)

    Data Block:
    None

    API call example:
    /api/v4/alert/grouped/md5/

    Result example:
    {"total": 201,                # Total alerts found
     "counted_total": 123,        # Number of alert returned in the current call
     "offset": 0,                 # Offset in the alert list
     "rows": 100,                 # Number of alerts returned
     "items": [],                 # List of alert blocks
     "tc_start": "2015-05..."     # UTC timestamp for future query (ISO Format)
    }
    """
    def get_dict_item(parent, cur_item):
        if "." in cur_item:
            key, remainder = cur_item.split(".", 1)
            return get_dict_item(parent.get(key, {}), remainder)
        else:
            return parent[cur_item]

    user = kwargs['user']

    offset = int(request.args.get('offset', 0))
    rows = int(request.args.get('rows', 100))
    query = request.args.get('q', "alert_id:*") or "alert_id:*"
    tc_start = request.args.get('tc_start', None)
    track_total_hits = request.args.get('track_total_hits', None)

    if not tc_start:
        if "no_delay" not in request.args and config.core.alerter.delay != 0:
            tc_start = now_as_iso(config.core.alerter.delay * -1)
        else:
            tc_start = now_as_iso()

    tc = request.args.get('tc', None)
    if tc and config.ui.read_only:
        tc += config.ui.read_only_offset
    timming_filter = get_timming_filter(tc_start, tc)

    filters = [x for x in request.args.getlist("fq") if x != ""]
    if timming_filter:
        filters.append(timming_filter)
    filters.append(f"{field}:*")

    sort = request.args.get('sort', None)
    if sort:
        sort = ", ".join([sort, "reporting_ts desc"])
    else:
        sort = "reporting_ts desc"

    try:
        res = STORAGE.alert.grouped_search(field, query=query, offset=offset, rows=rows, sort=sort,
                                           group_sort=sort, access_control=user['access_control'],
                                           filters=filters, fl="*", as_obj=False, track_total_hits=track_total_hits)
        alerts = []
        hash_list = []
        hint_list = set()
        counted_total = 0

        # Loop through grouped alerts
        for item in res['items']:
            # Update total
            counted_total += item['total']

            # Gather the first alert sample, set it's group_count and add it to the alert list
            data = item['items'][0]
            data['group_count'] = item['total']
            alerts.append(data)

            # Gather a list of possible owner hints
            if field in ['file.md5', 'file.sha1', 'file.sha256'] and not data.get('owner', None):
                hash_list.append(get_dict_item(data, field))

        if hash_list:
            # Lookup owner of previous hashes
            hint_resp = STORAGE.alert.grouped_search(field, query=" OR ".join([f"{field}:{h}" for h in hash_list]),
                                                     fl=field, rows=rows, filters=["owner:*"],
                                                     access_control=user['access_control'], as_obj=False)
            for hint_item in hint_resp['items']:
                hint_list.add(hint_item['value'])

        for a in alerts:
            if get_dict_item(a, field) in hint_list:
                a['hint_owner'] = True
            else:
                a['hint_owner'] = False

        res['items'] = alerts
        res['tc_start'] = tc_start
        res['counted_total'] = counted_total
        return make_api_response(res)
    except SearchException as e:
        return make_api_response("", f"SearchException: {e}", 400)


@alert_api.route("/all/<alert_id>/", methods=["POST"])
@api_login(allow_readonly=False, require_role=[ROLES.alert_manage])
def run_workflow(**kwargs):
    """
    Apply one-time workflow to specified alert

    Variables:
    alert_id                         => ID of the alert to add the label to

    Arguments:
    q                                => Main query to filter the data [REQUIRED]
    tc_start                         => Time offset at which we start the time constraint
    tc                               => Time constraint applied to the API
    fq                               => Filter query applied to the data

    Data Block:
    {
        "priority": "HIGH"           => New priority for the alert
        "status": "MALICIOUS"        => New status for the alert
        "labels": ["LBL1", "LBL2"]   => List of labels to add as comma separated string
    }

    API call example:
    /api/v4/alert/label/batch/?q=protocol:SMTP

    Result example:
    { "success": true }
    """
    user = kwargs['user']
    try:
        labels = set(request.json.get('labels', []))
        priority = request.json.get('priority')
        priority = priority.upper() if priority else None
        if priority not in PRIORITIES:
            raise ValueError(f"Priority {priority} not in priorities")
        status = request.json.get('status')
        status = status.upper() if status else None
        if status not in STATUSES:
            raise ValueError(f"Status '{status}' not in statuses")
    except ValueError as e:
        return make_api_response({"success": False}, err=str(e), status_code=400)

    query = request.args.get('q', "alert_id:*") or "alert_id:*"
    tc_start = request.args.get('tc_start', None)
    tc = request.args.get('tc', None)
    if tc and config.ui.read_only:
        tc += config.ui.read_only_offset
    timming_filter = get_timming_filter(tc_start, tc)

    filters = [x for x in request.args.getlist("fq") if x != ""]
    if timming_filter:
        filters.append(timming_filter)

    operations = get_alert_update_ops(user['uname'], labels=labels, priority=priority, status=status)
    return make_api_response({
        "success": STORAGE.alert.update_by_query(query, operations, filters, access_control=user['access_control'])
    })


@alert_api.route("/all/batch/", methods=["POST"])
@api_login(allow_readonly=False, require_role=[ROLES.alert_manage])
def run_workflow_by_batch(**kwargs):
    """
    Apply one-time workflow to all alerts matching the given filters

    Variables:
    None

    Arguments:
    q                                 =>  Main query to filter the data [REQUIRED]
    tc_start                          => Time offset at which we start the time constraint
    tc                                => Time constraint applied to the API
    fq                                =>  Filter query applied to the data

    Data Block:
    {
        "priority": "HIGH"                  => New priority for the alert
        "status": "MALICIOUS"               => New status for the alert
        "labels": ["LBL1", "LBL2"]          => List of labels to add as comma separated string
        "removed_labels": ["LBL3", "LBL4"]  => List of labels to remove as a comma separated string
    }

    API call example:
    /api/v4/alert/label/batch/?q=protocol:SMTP

    Result example:
    { "success": true }
    """
    user = kwargs['user']
    try:
        labels = set(request.json.get('labels', []))
        removed_labels = set(request.json.get('removed_labels', []))
        priority = request.json.get('priority')
        priority = priority.upper() if priority else None
        if priority not in PRIORITIES:
            raise ValueError(f"Priority {priority} not in priorities")
        status = request.json.get('status')
        status = status.upper() if status else None
        if status not in STATUSES:
            raise ValueError(f"Status '{status}' not in statuses")
    except ValueError as e:
        return make_api_response({"success": False}, err=str(e), status_code=400)

    query = request.args.get('q', "alert_id:*") or "alert_id:*"
    tc_start = request.args.get('tc_start', None)
    tc = request.args.get('tc', None)
    if tc and config.ui.read_only:
        tc += config.ui.read_only_offset
    timming_filter = get_timming_filter(tc_start, tc)

    filters = [x for x in request.args.getlist("fq") if x != ""]
    if timming_filter:
        filters.append(timming_filter)

    operations = get_alert_update_ops(user['uname'], labels=labels, priority=priority,
                                      status=status, labels_removed=removed_labels)
    return make_api_response({
        "success": STORAGE.alert.update_by_query(query, operations, filters, access_control=user['access_control'])
    })


@alert_api.route("/label/<alert_id>/", methods=["POST"])
@api_login(allow_readonly=False, require_role=[ROLES.alert_manage])
def add_labels(alert_id, **kwargs):
    """
    Add one or multiple labels to a given alert

    Variables:
    alert_id           => ID of the alert to add the label to

    Arguments:
    None

    Data Block:
    ["LBL1", "LBL2"]   => List of labels to add as comma separated string

    API call example:
    /api/v4/alert/label/12345...67890/

    Result example:
    {"success": true}
    """
    user = kwargs['user']
    try:
        labels = set(request.json)
    except ValueError:
        return make_api_response({"success": False}, err="Invalid list of labels received.", status_code=400)

    alert = STORAGE.alert.get(alert_id, as_obj=False)

    if not alert:
        return make_api_response({"success": False}, err="Alert ID %s not found" % alert_id, status_code=404)

    if not Classification.is_accessible(user['classification'], alert['classification']):
        return make_api_response("", "You are not allowed to see this alert...", 403)

    cur_label = set(alert.get('label', []))
    label_diff = labels.difference(labels.intersection(cur_label))
    if label_diff:
        return make_api_response({
            "success": STORAGE.alert.update(alert_id, get_alert_update_ops(user['uname'], labels=label_diff))
        })
    else:
        return make_api_response({"success": True})


@alert_api.route("/label/batch/", methods=["POST"])
@api_login(allow_readonly=False, require_role=[ROLES.alert_manage])
def add_labels_by_batch(**kwargs):
    """
    Apply labels to all alerts matching the given filters

    Variables:
    None

    Arguments:
    q          =>  Main query to filter the data [REQUIRED]
    tc_start   => Time offset at which we start the time constraint
    tc         => Time constraint applied to the API
    fq         =>  Filter query applied to the data

    Data Block:
    ["LBL1", "LBL2"]   => List of labels to add as comma separated string

    API call example:
    /api/v4/alert/label/batch/?q=protocol:SMTP

    Result example:
    { "success": true }
    """
    user = kwargs['user']
    try:
        labels = set(request.json)
    except ValueError:
        return make_api_response({"success": False}, err="Invalid list of labels received.", status_code=400)

    query = request.args.get('q', "alert_id:*") or "alert_id:*"
    tc_start = request.args.get('tc_start', None)
    tc = request.args.get('tc', None)
    if tc and config.ui.read_only:
        tc += config.ui.read_only_offset
    timming_filter = get_timming_filter(tc_start, tc)

    filters = [x for x in request.args.getlist("fq") if x != ""]
    if timming_filter:
        filters.append(timming_filter)

    operations = get_alert_update_ops(user['uname'], labels=labels)
    return make_api_response({
        "success": STORAGE.alert.update_by_query(query, operations, filters, access_control=user['access_control'])
    })


@alert_api.route("/label/<alert_id>/", methods=["DELETE"])
@api_login(allow_readonly=False, require_role=[ROLES.alert_manage])
def remove_labels(alert_id, **kwargs):
    """
    Remove one or multiple labels to a given alert

    Variables:
    alert_id           => ID of the alert to remove the label to

    Arguments:
    None

    Data Block:
    ["LBL1", "LBL2"]   => List of labels to remove as comma separated string

    API call example:
    /api/v4/alert/label/12345...67890/

    Result example:
    {"success": true}
    """
    user = kwargs['user']
    try:
        labels = set(request.json)
    except ValueError:
        return make_api_response({"success": False}, err="Invalid list of labels received.", status_code=400)

    alert = STORAGE.alert.get(alert_id, as_obj=False)

    if not alert:
        return make_api_response({"success": False}, err="Alert ID %s not found" % alert_id, status_code=404)

    if not Classification.is_accessible(user['classification'], alert['classification']):
        return make_api_response("", "You are not allowed to see this alert...", 403)

    cur_label = set(alert.get('label', []))
    # Check to see if any of the labels being proposed to be removed exists
    label_inter = cur_label.intersection(labels)
    if label_inter:
        return make_api_response({
            "success": STORAGE.alert.update(alert_id, get_alert_update_ops(user['uname'], labels_removed=label_inter))
        })
    else:
        return make_api_response({"success": True})


@alert_api.route("/label/batch/", methods=["DELETE"])
@api_login(allow_readonly=False, require_role=[ROLES.alert_manage])
def remove_labels_by_batch(**kwargs):
    """
    Remove labels to all alerts matching the given filters

    Variables:
    None

    Arguments:
    q          =>  Main query to filter the data [REQUIRED]
    tc_start   => Time offset at which we start the time constraint
    tc         => Time constraint applied to the API
    fq         =>  Filter query applied to the data

    Data Block:
    ["LBL1", "LBL2"]   => List of labels to remove as comma separated string

    API call example:
    /api/v4/alert/label/batch/?q=protocol:SMTP

    Result example:
    { "success": true }
    """
    user = kwargs['user']
    try:
        labels = set(request.json)
    except ValueError:
        return make_api_response({"success": False}, err="Invalid list of labels received.", status_code=400)

    query = request.args.get('q', "alert_id:*") or "alert_id:*"
    tc_start = request.args.get('tc_start', None)
    tc = request.args.get('tc', None)
    if tc and config.ui.read_only:
        tc += config.ui.read_only_offset
    timming_filter = get_timming_filter(tc_start, tc)

    filters = [x for x in request.args.getlist("fq") if x != ""]
    if timming_filter:
        filters.append(timming_filter)

    operations = get_alert_update_ops(user['uname'], labels_removed=labels)
    return make_api_response({
        "success": STORAGE.alert.update_by_query(query, operations, filters, access_control=user['access_control'])
    })


@alert_api.route("/priority/<alert_id>/", methods=["POST"])
@api_login(allow_readonly=False, require_role=[ROLES.alert_manage])
def change_priority(alert_id, **kwargs):
    """
    Change the priority of a given alert

    Variables:
    alert_id      => ID of the alert to change the priority

    Arguments:
    "HIGH"        => New priority for the alert

    Data Block:
    None

    API call example:
    /api/v4/alert/priority/12345...67890/

    Result example:
    {"success": true}
    """
    user = kwargs['user']
    try:
        priority = request.json
        priority = priority.upper()
        if priority not in PRIORITIES:
            raise ValueError("Not in priorities")
    except ValueError:
        return make_api_response({"success": False}, err="Invalid priority received.", status_code=400)

    alert = STORAGE.alert.get(alert_id, as_obj=False)

    if not alert:
        return make_api_response({"success": False},
                                 err="Alert ID %s not found" % alert_id,
                                 status_code=404)

    if not Classification.is_accessible(user['classification'], alert['classification']):
        return make_api_response("", "You are not allowed to see this alert...", 403)

    if priority != alert.get('priority', None):
        return make_api_response({
            "success": STORAGE.alert.update(alert_id, get_alert_update_ops(user['uname'], priority=priority))
        })
    else:
        return make_api_response({"success": True})


@alert_api.route("/priority/batch/", methods=["POST"])
@api_login(allow_readonly=False, require_role=[ROLES.alert_manage])
def change_priority_by_batch(**kwargs):
    """
    Apply priority to all alerts matching the given filters

    Variables:
    None

    Arguments:
    q          =>  Main query to filter the data [REQUIRED]
    tc_start   => Time offset at which we start the time constraint
    tc         => Time constraint applied to the API
    fq         =>  Filter query applied to the data

    Data Block:
    "HIGH"         => New priority for the alert

    API call example:
    /api/v4/alert/priority/batch/?q=al_av:*

    Result example:
    {"success": true}
    """
    user = kwargs['user']
    try:
        priority = request.json
        priority = priority.upper()
        if priority not in PRIORITIES:
            raise ValueError("Not in priorities")
    except ValueError:
        return make_api_response({"success": False}, err="Invalid priority received.", status_code=400)

    query = request.args.get('q', "alert_id:*") or "alert_id:*"
    tc_start = request.args.get('tc_start', None)
    tc = request.args.get('tc', None)
    if tc and config.ui.read_only:
        tc += config.ui.read_only_offset
    timming_filter = get_timming_filter(tc_start, tc)

    filters = [x for x in request.args.getlist("fq") if x != ""]
    if timming_filter:
        filters.append(timming_filter)

    operations = get_alert_update_ops(user['uname'], priority=priority)
    return make_api_response({
        "success": STORAGE.alert.update_by_query(query, operations, filters, access_control=user['access_control'])
    })


@alert_api.route("/status/<alert_id>/", methods=["POST"])
@api_login(allow_readonly=False, require_role=[ROLES.alert_manage])
def change_status(alert_id, **kwargs):
    """
    Change the status of a given alert

    Variables:
    alert_id       => ID of the alert to change the status

    Arguments:
    None

    Data Block:
    "MALICIOUS"      => New status for the alert

    API call example:
    /api/v4/alert/status/12345...67890/

    Result example:
    {"success": true}
    """
    user = kwargs['user']
    try:
        status = request.json
        status = status.upper()
        if status not in STATUSES:
            raise ValueError("Not in priorities")
    except ValueError:
        return make_api_response({"success": False}, err="Invalid status received.", status_code=400)

    alert = STORAGE.alert.get(alert_id, as_obj=False)

    if not alert:
        return make_api_response({"success": False},
                                 err="Alert ID %s not found" % alert_id,
                                 status_code=404)

    if not Classification.is_accessible(user['classification'], alert['classification']):
        return make_api_response("", "You are not allowed to see this alert...", 403)

    if status != alert.get('status', None):
        return make_api_response({
            "success": STORAGE.alert.update(alert_id, get_alert_update_ops(user['uname'], status=status))
        })
    else:
        return make_api_response({"success": True})


@alert_api.route("/status/batch/", methods=["POST"])
@api_login(allow_readonly=False, require_role=[ROLES.alert_manage])
def change_status_by_batch(**kwargs):
    """
    Apply status to all alerts matching the given filters

    Variables:
    status     =>  Status to apply

    Arguments:
    q          =>  Main query to filter the data [REQUIRED]
    tc_start   => Time offset at which we start the time constraint
    tc         => Time constraint applied to the API
    fq         =>  Filter query applied to the data

    Data Block:
    "MALICIOUS"      => New status for the alert

    API call example:
    /api/v4/alert/status/batch/MALICIOUS/?q=al_av:*

    Result example:
    {"success": true}
    """
    user = kwargs['user']
    try:
        status = request.json
        status = status.upper()
        if status not in STATUSES:
            raise ValueError("Not in priorities")
    except ValueError:
        return make_api_response({"success": False}, err="Invalid status received.", status_code=400)

    query = request.args.get('q', "alert_id:*") or "alert_id:*"
    tc_start = request.args.get('tc_start', None)
    tc = request.args.get('tc', None)
    if tc and config.ui.read_only:
        tc += config.ui.read_only_offset
    timming_filter = get_timming_filter(tc_start, tc)

    filters = [x for x in request.args.getlist("fq") if x != ""]
    if timming_filter:
        filters.append(timming_filter)

    operations = get_alert_update_ops(user['uname'], status=status)
    return make_api_response({
        "success": STORAGE.alert.update_by_query(query, operations, filters, access_control=user['access_control'])
    })


@alert_api.route("/ownership/<alert_id>/", methods=["GET"])
@api_login(allow_readonly=False, require_role=[ROLES.alert_manage])
def take_ownership(alert_id, **kwargs):
    """
    Take ownership of a given alert

    Variables:
    alert_id    => ID of the alert to send to take ownership

    Arguments:
    None

    Data Block:
    None

    API call example:
    /api/v4/alert/ownership/12345...67890/

    Result example:
    {"success": true}
    """
    user = kwargs['user']

    alert = STORAGE.alert.get(alert_id, as_obj=False)

    if not alert:
        return make_api_response({"success": False},
                                 err="Alert ID %s not found" % alert_id,
                                 status_code=404)

    if not Classification.is_accessible(user['classification'], alert['classification']):
        return make_api_response({"success": False}, "You are not allowed to see this alert...", 403)

    current_owner = alert.get('owner', None)
    if current_owner is None:
        return make_api_response({
            "success": STORAGE.alert.update(alert_id, [(STORAGE.alert.UPDATE_SET, 'owner', user['uname'])])})
    else:
        return make_api_response({"success": False},
                                 err="Alert is already owned by %s" % current_owner,
                                 status_code=403)


@alert_api.route("/ownership/batch/", methods=["GET"])
@api_login(allow_readonly=False, require_role=[ROLES.alert_manage])
def take_ownership_by_batch(**kwargs):
    """
    Take ownership of all alerts matching the given filters

    Variables:
    None

    Arguments:
    q          =>  Main query to filter the data [REQUIRED]
    tc_start   => Time offset at which we start the time constraint
    tc         => Time constraint applied to the API
    fq         =>  Filter query applied to the data

    Data Block:
    None

    API call example:
    /api/v4/alert/ownership/batch/?q=alert_id:7b*

    Result example:
    { "success": true }
    """
    user = kwargs['user']
    q = request.args.get('q', "alert_id:*") or "alert_id:*"
    tc_start = request.args.get('tc_start', None)
    tc = request.args.get('tc', None)
    if tc and config.ui.read_only:
        tc += config.ui.read_only_offset
    timming_filter = get_timming_filter(tc_start, tc)

    filters = [x for x in request.args.getlist("fq") if x != ""]
    if timming_filter:
        filters.append(timming_filter)
    filters.append("!owner:*")

    return make_api_response({
        "success": STORAGE.alert.update_by_query(q, [(STORAGE.alert.UPDATE_SET, 'owner', user['uname'])],
                                                 filters, access_control=user['access_control'])})


@alert_api.route("/related/", methods=["GET"])
@api_login(require_role=[ROLES.alert_view])
def find_related_alert_ids(**kwargs):
    """
    Return the list of all IDs related to the currently selected query

    Variables:
    None

    Arguments:
    q         =>  Main query to filter the data [REQUIRED]
    tc        =>  Time constraint to apply to the search
    tc_start  =>  Time at which to start the days constraint
    fq        =>  Filter query applied to the data

    Data Block:
    None

    API call example:
    /api/v4/alert/related/?q=file.sha256:123456...ABCDEF

    Result example:
    ["1"]
    """
    user = kwargs['user']
    query = request.args.get('q', None)
    fq = request.args.getlist('fq')
    if not query and not fq:
        return make_api_response([], err="You need to at least provide a query to filter the data", status_code=400)

    if not query:
        query = fq.pop(0)
    tc = request.args.get('tc', None)
    if tc and config.ui.read_only:
        tc += config.ui.read_only_offset
    tc_start = request.args.get('tc_start', None)
    timming_filter = get_timming_filter(tc_start, tc)

    filters = [x for x in fq if x != ""]
    if timming_filter:
        filters.append(timming_filter)

    try:
        return make_api_response([x['alert_id'] for x in
                                  STORAGE.alert.stream_search(query, filters=filters, fl="alert_id",
                                                              access_control=user['access_control'], as_obj=False)])
    except SearchException as e:
        return make_api_response("", f"SearchException: {e}", 400)


@alert_api.route("/verdict/<alert_id>/<verdict>/", methods=["PUT"])
@api_login(audit=False, check_xsrf_token=False, require_role=[ROLES.alert_manage])
def set_verdict(alert_id, verdict, **kwargs):
    """
    Set the verdict of an alert based on its ID.

    Variables:
    submission_id   ->   ID of the alert to give a verdict to
    verdict         ->   verdict that the user think the alert is: malicious or non_malicious

    Arguments:
    None

    Data Block:
    None

    Result example:
    {"success": True}   # Has the verdict been set or not
    """
    reverse_verdict = {
        'malicious': 'non_malicious',
        'non_malicious': 'malicious'
    }

    user = kwargs['user']

    if verdict not in ['malicious', 'non_malicious']:
        return make_api_response({"success": False}, f"'{verdict}' is not a valid verdict.", 400)

    document = STORAGE.alert.get(alert_id, as_obj=False)

    if not document:
        return make_api_response({"success": False}, f"There are no alert with id: {alert_id}", 404)

    if not Classification.is_accessible(user['classification'], document['classification']):
        return make_api_response({"success": False}, "You are not allowed to give verdict on alert with "
                                                     f"ID: {alert_id}", 403)

    resp = STORAGE.alert.update_by_query(f"sid:{document['sid']}", [
        ('REMOVE', f'verdict.{verdict}', user['uname']),
        ('APPEND', f'verdict.{verdict}', user['uname']),
        ('REMOVE', f'verdict.{reverse_verdict[verdict]}', user['uname'])
    ])

    STORAGE.submission.update(document['sid'], [
        ('REMOVE', f'verdict.{verdict}', user['uname']),
        ('APPEND', f'verdict.{verdict}', user['uname']),
        ('REMOVE', f'verdict.{reverse_verdict[verdict]}', user['uname'])
    ])

    return make_api_response({"success": resp != 0})<|MERGE_RESOLUTION|>--- conflicted
+++ resolved
@@ -35,12 +35,8 @@
             'entity_name': STORAGE.user.get(user_id, as_obj=False)['name'],
             'status': status,
             'priority': priority,
-<<<<<<< HEAD
-            'labels': labels or None,
+            'labels': labels,
             'labels_removed': labels_removed or None
-=======
-            'labels': labels,
->>>>>>> 06fe1a17
         })))
 
     return operations
