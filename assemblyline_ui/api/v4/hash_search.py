--- conflicted
+++ resolved
@@ -220,12 +220,8 @@
                 db_list.append(s)
     else:
         db_list = sources.keys()
-<<<<<<< HEAD
-        ext_list = [f"x.{s.name}" for s in external_sources]
-=======
         # external sources are only included if manually selected
         ext_list = []
->>>>>>> 67b2f8a2
 
     # validate what sources the user is allowed to submit requests to.
     # this must first be checked against what systems the user is allowed to see
